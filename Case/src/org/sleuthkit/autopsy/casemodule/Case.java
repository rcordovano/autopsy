/*
 * Autopsy Forensic Browser
 *
 * Copyright 2011 Basis Technology Corp.
 * Contact: carrier <at> sleuthkit <dot> org
 *
 * Licensed under the Apache License, Version 2.0 (the "License");
 * you may not use this file except in compliance with the License.
 * You may obtain a copy of the License at
 *
 *     http://www.apache.org/licenses/LICENSE-2.0
 *
 * Unless required by applicable law or agreed to in writing, software
 * distributed under the License is distributed on an "AS IS" BASIS,
 * WITHOUT WARRANTIES OR CONDITIONS OF ANY KIND, either express or implied.
 * See the License for the specific language governing permissions and
 * limitations under the License.
 */
package org.sleuthkit.autopsy.casemodule;

import java.awt.Frame;
import java.beans.PropertyChangeListener;
import java.beans.PropertyChangeSupport;
import java.io.File;
import java.text.DateFormat;
import java.text.SimpleDateFormat;
import java.util.ArrayList;
import java.util.Arrays;
import java.util.GregorianCalendar;
import java.util.HashMap;
import java.util.HashSet;
import java.util.List;
import java.util.Map;
import java.util.Set;
import java.util.TimeZone;
import java.util.logging.Level;
import java.util.logging.Logger;
import javax.swing.JFileChooser;
import javax.swing.JOptionPane;
import javax.swing.SwingUtilities;
import javax.swing.filechooser.FileFilter;
import org.openide.util.Lookup;
import org.openide.util.actions.CallableSystemAction;
import org.openide.util.actions.SystemAction;
import org.openide.windows.WindowManager;
import org.sleuthkit.autopsy.corecomponentinterfaces.CoreComponentControl;
import org.sleuthkit.autopsy.coreutils.Log;
import org.sleuthkit.autopsy.coreutils.Version;
import org.sleuthkit.datamodel.*;
import org.sleuthkit.datamodel.SleuthkitJNI.CaseDbHandle.AddImageProcess;

/**
 * Class to store the case information
 */
public class Case {

    private static final String autopsyVer = Version.getVersion(); // current version of autopsy. Change it when the version is changed
    private static final String appName = Version.getName() + " " + autopsyVer;
    /**
     * Property name that indicates the name of the current case has changed.
     * Fired with the case is renamed, and when the current case is
     * opened/closed/changed. The value is a String: the name of the case.
     * The empty string ("") is used for no open case.
     */
    public static final String CASE_NAME = "caseName";
    /**
     * Property name that indicates the number of the current case has changed.
     * Fired with the case number is changed.
     * The value is an int: the number of the case.
     * -1 is used for no case number set.
     */
    public static final String CASE_NUMBER = "caseNumber";
    /**
     * Property name that indicates the examiner of the current case has changed.
     * Fired with the case examiner is changed.
     * The value is a String: the name of the examiner.
     * The empty string ("") is used for no examiner set.
     */
    public static final String CASE_EXAMINER = "caseExaminer";
    /**
     * Property name that indicates a new image has been added to the current
     * case. The new value is the newly-added instance of Image, and the old
     * value is always null.
     */
    public static final String CASE_ADD_IMAGE = "addImages";
    /**
     * Property name that indicates an image has been removed from the current
     * case. The "old value" is the (int) image ID of the image that was
     * removed, the new value is the instance of the Image.
     */
    public static final String CASE_DEL_IMAGE = "removeImages";
    /**
     * Property name that indicates the currently open case has changed.
     * The new value is the instance of the opened Case, or null if there is no
     * open case.
     * The old value is the instance of the closed Case, or null if there was no
     * open case.
     */
    public static final String CASE_CURRENT_CASE = "currentCase";
    /**
     * Name for the property that determines whether to show the dialog at
     * startup
     */
    public static final String propStartup = "LBL_StartupDialog";
    // pcs is initialized in CaseListener constructor
    private static final PropertyChangeSupport pcs = new PropertyChangeSupport(Case.class);
    private String name;
    private String number;
    private String examiner;
    private String configFilePath;
    private XMLCaseManagement xmlcm;
    private SleuthkitCase db;
    // Track the current case (only set with changeCase() method)
    private static Case currentCase = null;

    /**
     * Constructor for the Case class
     */
    private Case(String name, String number, String examiner, String configFilePath, XMLCaseManagement xmlcm, SleuthkitCase db) {
        this.name = name;
        this.number = number;
        this.examiner = examiner;
        this.configFilePath = configFilePath;
        this.xmlcm = xmlcm;
        this.db = db;
    }

    /**
     * Gets the currently opened case, if there is one.
     *
     * @return the current open case
     * @throws IllegalStateException if there is no case open.
     */
    public static Case getCurrentCase() {
        if (currentCase != null) {
            return currentCase;
        } else {
            throw new IllegalStateException("Can't get the current case; there is no case open!");
        }
    }

    /**
     * Updates the current case to the given case and fires off
     * the appropriate property-change
     * @param newCase the new current case
     */
    private static void changeCase(Case newCase) {

        Case oldCase = Case.currentCase;
        Case.currentCase = null;

        String oldCaseName = oldCase != null ? oldCase.name : "";

        pcs.firePropertyChange(CASE_CURRENT_CASE, oldCase, null);
        doCaseChange(null);

        pcs.firePropertyChange(CASE_NAME, oldCaseName, "");
        doCaseNameChange("");



        if (newCase != null) {
            currentCase = newCase;

            pcs.firePropertyChange(CASE_CURRENT_CASE, null, currentCase);
            doCaseChange(currentCase);

            pcs.firePropertyChange(CASE_NAME, "", currentCase.name);
            doCaseNameChange(currentCase.name);

            RecentCases.getInstance().addRecentCase(currentCase.name, currentCase.configFilePath); // update the recent cases
        }
    }

    AddImageProcess makeAddImageProcess(String timezone, boolean processUnallocSpace, boolean noFatOrphans) {
        return this.db.makeAddImageProcess(timezone, processUnallocSpace, noFatOrphans);
    }

    /**
     * Creates a new case (create the XML config file and the directory)
     * 
     * @param caseDir  the base directory where the configuration file is saved
     * @param caseName  the name of case
     * @param caseNumber the case number
     * @param examiner the examiner for this case
     */
    static void create(String caseDir, String caseName, String caseNumber, String examiner) throws Exception {
        Log.get(Case.class).log(Level.INFO, "Creating new case.\ncaseDir: {0}\ncaseName: {1}", new Object[]{caseDir, caseName});

        String configFilePath = caseDir + File.separator + caseName + ".aut";

        XMLCaseManagement xmlcm = new XMLCaseManagement();
        xmlcm.create(caseDir, caseName, examiner, caseNumber); // create a new XML config file
        xmlcm.writeFile();

        String dbPath = caseDir + File.separator + "autopsy.db";
        SleuthkitCase db = SleuthkitCase.newCase(dbPath);

        Case newCase = new Case(caseName, caseNumber, examiner, configFilePath, xmlcm, db);

        changeCase(newCase);
    }

    /**
     * Opens the existing case (open the XML config file)
     *
     * @param configFilePath  the path of the configuration file that's opened
     * @throws Exception
     */
    static void open(String configFilePath) throws Exception {
        Log.get(Case.class).log(Level.INFO, "Opening case.\nconfigFilePath: {0}", configFilePath);

        try {
            XMLCaseManagement xmlcm = new XMLCaseManagement();

            xmlcm.open(configFilePath); // open and load the config file to the document handler in the XML class
            xmlcm.writeFile(); // write any changes to the config file

            String caseName = xmlcm.getCaseName();
            String caseNumber = xmlcm.getCaseNumber();
            String examiner = xmlcm.getCaseExaminer();
            // if the caseName is "", case / config file can't be opened
            if (caseName.equals("")) {
                throw new Exception("Case name is blank.");
            }

            String caseDir = xmlcm.getCaseDirectory();
            String dbPath = caseDir + File.separator + "autopsy.db";
            SleuthkitCase db = SleuthkitCase.openCase(dbPath);
            
            checkImagesExist(db);

            Case openedCase = new Case(caseName, caseNumber, examiner, configFilePath, xmlcm, db);

            changeCase(openedCase);

        } catch (Exception ex) {
            // close the previous case if there's any
            CaseCloseAction closeCase = SystemAction.get(CaseCloseAction.class);
            closeCase.actionPerformed(null);
            throw ex;
        }
    }
    
    static Map<Long, String> getImagePaths(SleuthkitCase db) { //TODO: clean this up
        Map<Long, String> imgPaths = new HashMap<Long, String>();
        try {
            Map<Long, List<String>> imgPathsList = db.getImagePaths();
            for(Map.Entry<Long, List<String>> entry : imgPathsList.entrySet()) {
                if(entry.getValue().size() > 0) {
                    imgPaths.put(entry.getKey(), entry.getValue().get(0));
                }
            }
        } catch (TskException ex) {
            Logger.getLogger(Case.class.getName()).log(Level.WARNING, "Error getting image paths", ex);
        }
        return imgPaths;
    }
    
    /**
     * Ensure that all image paths point to valid image files
     */
    private static void checkImagesExist(SleuthkitCase db) {
        Map<Long, String> imgPaths = getImagePaths(db);
        for (Map.Entry<Long, String> entry : imgPaths.entrySet()) {
            JFileChooser fc = new JFileChooser();
            FileFilter filter;
            long obj_id = entry.getKey();
            String path = entry.getValue();
            boolean fileExists = pathExists(path);
            if (!fileExists) {
                filter = AddImageVisualPanel1.allFilter;
                fc.setMultiSelectionEnabled(false);
                fc.setFileFilter(filter);
                int ret = JOptionPane.showConfirmDialog(null, appName + " has detected that one of the images associated with \n"
                        + "this case are missing. Would you like to search for them now?\n"
                        + "Previously, the image was located at:\n" + path
                        + "\nPlease note that you will still be able to browse directories and generate reports\n"
                        + "if you choose No, but you will not be able to view file content or run the ingest process.", "Missing Image", JOptionPane.YES_NO_OPTION);
                if (ret == JOptionPane.YES_OPTION) {
                    fc.showOpenDialog(null);
                    String newPath = fc.getSelectedFile().getPath();
                    try {
                        db.setImagePaths(obj_id, Arrays.asList(new String[]{newPath}));
                    } catch (TskException ex) {
                        Logger.getLogger(Case.class.getName()).log(Level.WARNING, "Error setting image paths", ex);
                    }
                } else {
                    Logger.getLogger(Case.class.getName()).log(Level.WARNING, "Selected image files don't match old files!");
                }

            }
        }
    }

    /**
     * Adds the image to the current case after it has been added to the DB
     *
     * @param imgPaths  the paths of the image that being added
     * @param imgId  the ID of the image that being added
     * @param timeZone  the timeZone of the image where it's added
     */
    Image addImage(String imgPath, long imgId, String timeZone) throws Exception {
        Log.get(this.getClass()).log(Level.INFO, "Adding image to Case.  imgPath: {0}  ID: {1} TimeZone: {2}", new Object[]{imgPath, imgId, timeZone});

        try {
            Image newImage = db.getImageById(imgId);
            pcs.firePropertyChange(CASE_ADD_IMAGE, null, newImage); // the new value is the instance of the image
            doAddImage();
            return newImage;
        } catch (Exception ex) {
            // throw an error here
            throw ex;
        }
    }

    /**
     * Get the underlying SleuthkitCase instance from the Sleuth Kit bindings
     * library.
     * @return
     */
    public SleuthkitCase getSleuthkitCase() {
        return this.db;
    }

    /**
     * Closes this case. This methods close the xml and clear all the fields.
     */
    void closeCase() throws Exception {
        changeCase(null);

        try {
            this.xmlcm.close(); // close the xmlcm
            this.db.close();
        } catch (Exception e) {
            throw new Exception("Error while trying to close the current case.", e);
        }
    }

    /**
     * Delete this case. This methods delete all folders and files of this case.
     */
    boolean deleteCase(File caseDir) {
        Log.get(this.getClass()).log(Level.FINE, "Deleting case.\ncaseDir: {0}", caseDir);

        try {

            xmlcm.close(); // close the xmlcm
            boolean result = deleteCaseDirectory(caseDir); // delete the directory

            RecentCases.getInstance().removeRecentCase(this.name, this.configFilePath); // remove it from the recent case
            Case.changeCase(null);
            return result;
        } catch (Exception ex) {
            // TODO: change to using exceptions instead of return value.
            // throw an error here
            Logger logger = Logger.getLogger(Case.class.getName());
            logger.log(Level.SEVERE, "Error deleting the current case.", ex);
            return false;
        }
    }

    /**
     * Updates the case name.
     *
     * @param oldCaseName  the old case name that wants to be updated
     * @param oldPath  the old path that wants to be updated
     * @param newCaseName  the new case name
     * @param newPath  the new path
     */
    void updateCaseName(String oldCaseName, String oldPath, String newCaseName, String newPath) throws Exception {
        try {
            xmlcm.setCaseName(newCaseName); // set the case
            name = newCaseName; // change the local value
            RecentCases.getInstance().updateRecentCase(oldCaseName, oldPath, newCaseName, newPath); // update the recent case

            pcs.firePropertyChange(CASE_NAME, oldCaseName, newCaseName);
            doCaseNameChange(newCaseName);

        } catch (Exception e) {
            throw new Exception("Error while trying to update the case name.", e);
        }
    }

    /**
     * Updates the case examiner
     * 
     * @param oldExaminer   the old examiner
     * @param newExaminer   the new examiner
     */
    void updateExaminer(String oldExaminer, String newExaminer) throws Exception {
        try {
            xmlcm.setCaseExaminer(newExaminer); // set the examiner
            examiner = newExaminer;

            pcs.firePropertyChange(CASE_EXAMINER, oldExaminer, newExaminer);
        } catch (Exception e) {
            throw new Exception("Error while trying to update the examiner.", e);
        }
    }

    /**
     * Updates the case number
     * 
     * @param oldCaseNumber the old case number
     * @param newCaseNumber the new case number
     */
    void updateCaseNumber(String oldCaseNumber, String newCaseNumber) throws Exception {
        try {
            xmlcm.setCaseNumber(newCaseNumber); // set the case number
            number = newCaseNumber;

            pcs.firePropertyChange(CASE_NUMBER, oldCaseNumber, newCaseNumber);
        } catch (Exception e) {
            throw new Exception("Error while trying to update the case number.", e);
        }
    }

    /**
     * Checks whether there is a current case open.
     *
     * @return True if a case is open.
     */
    public static boolean existsCurrentCase() {
        return currentCase != null;
    }

    /**
     * Uses the given path to store it as the configuration file path
     *
     * @param givenPath  the given config file path
     */
    private void setConfigFilePath(String givenPath) {
        configFilePath = givenPath;
    }

    /**
     *  Get the config file path in the given path
     *
     * @return configFilePath  the path of the configuration file
     */
    String getConfigFilePath() {
        return configFilePath;
    }

    /**
     * Returns the current version of Autopsy
     * @return autopsyVer
     */
    public static String getAutopsyVersion() {
        return autopsyVer;
    }

    /**
     * Gets the application name
     * @return appName
     */
    public static String getAppName() {
        return appName;
    }

    /**
     * Gets the case name
     * @return name
     */
    public String getName() {
        return name;
    }

    /**
     * Gets the case number
     * @return number
     */
    public String getNumber() {
        return number;
    }

    /**
     * Gets the Examiner name
     * @return examiner
     */
    public String getExaminer() {
        return examiner;
    }

    /**
     * Gets the case directory path
     * @return caseDirectoryPath
     */
    public String getCaseDirectory() {
        if (xmlcm == null) {
            return "";
        } else {
            return xmlcm.getCaseDirectory();
        }
    }

    /**
     * Gets the full path to the temp directory of this case
     * @return tempDirectoryPath
     */
    public String getTempDirectory() {
        if (xmlcm == null) {
            return "";
        } else {
            return xmlcm.getTempDir();
        }
    }
    
    /**
     * Gets the full path to the cache directory of this case
     * @return cacheDirectoryPath
     */
    public String getCacheDirectory() {
        if (xmlcm == null) {
            return "";
        } else {
            return xmlcm.getCacheDir();
        }
    }

    /**
     * get the created date of this case
     * @return case creation date
     */
    public String getCreatedDate() {
        if (xmlcm == null) {
            return "";
        } else {
            return xmlcm.getCreatedDate();
        }
    }

    /**
     * get the PropertyChangeSupport of this class
     * @return PropertyChangeSupport
     */
    public static PropertyChangeSupport getPropertyChangeSupport() {
        return pcs;
    }

    String getImagePaths(Long imgID) {
        return getImagePaths(db).get(imgID);
    }

    /**
     * get all the image id in this case
     * @return imageIDs
     */
    public Long[] getImageIDs() {
        Set<Long> ids = getImagePaths(db).keySet();
        return ids.toArray(new Long[ids.size()]);
    }

    /**
     * Count the root objects.
     * @return The number of total root objects in this case.
     */
    public int getRootObjectsCount() {
        return getRootObjects().size();
    }

    /**
     * Get the data model Content objects in the root of this case's hierarchy.
     * @return a list of the root objects
     */
    public List<Content> getRootObjects() {
        try {
            return db.getRootObjects();
        } catch (TskException ex) {
            throw new RuntimeException("Error getting root objects.", ex);
        }
    }

    /**
     * Gets the time zone(s) of the image(s) in this case. 
     *
     * @return time zones  the set of time zones
     */
    public Set<TimeZone> getTimeZone() {
        Set<TimeZone> timezones = new HashSet<TimeZone>();
        for(Content c : getRootObjects()) {
            try {
                timezones.add(TimeZone.getTimeZone(c.getImage().getTimeZone()));
            } catch (TskException ex) {
                Logger.getLogger(Case.class.getName()).log(Level.INFO, "Error getting time zones", ex);
            }
        }
        return timezones;
    }

    public static synchronized void addPropertyChangeListener(PropertyChangeListener listener) {
        pcs.addPropertyChangeListener(listener);
    }

    public static synchronized void removePropertyChangeListener(PropertyChangeListener listener) {
        pcs.removePropertyChangeListener(listener);
    }

    /**
     * Check if image from the given image path exists.
     * @param imgPath  the image path
     * @return isExist  whether the path exists
     */
    public static boolean pathExists(String imgPath) {
<<<<<<< HEAD
        return new File(imgPath).isFile() || isPhysicalDrive(imgPath);
=======
        return new File(imgPath).isFile();
>>>>>>> 937175ff
    }
    
    /**
     * Does the given string refer to a physical drive?
     */
    private static final String pdisk = "\\\\.\\physicaldrive";
    private static final String dev = "/dev/";
    static boolean isPhysicalDrive(String path) {
<<<<<<< HEAD
        int pdiskEnd = Math.min(path.length(), pdisk.length());
        int devEnd = Math.min(path.length(), dev.length());
        return path.substring(0, pdiskEnd).toLowerCase().equals(pdisk) ||
                path.substring(0, devEnd).toLowerCase().equals(dev);
=======
        return path.toLowerCase().startsWith(pdisk) ||
                path.toLowerCase().startsWith(dev);
>>>>>>> 937175ff
    }

    /**
     * Convert the Java timezone ID to the "formatted" string that can be
     * accepted by the C/C++ code.
     * Example: "America/New_York" converted to "EST5EDT", etc
     *
     * @param timezoneID
     * @return
     */
    public static String convertTimeZone(String timezoneID) {
        String result = "";

        TimeZone zone = TimeZone.getTimeZone(timezoneID);
        int offset = zone.getRawOffset() / 1000;
        int hour = offset / 3600;
        int min = (offset % 3600) / 60;

        DateFormat dfm = new SimpleDateFormat("z");
        dfm.setTimeZone(zone);
        boolean hasDaylight = zone.useDaylightTime();
        String first = dfm.format(new GregorianCalendar(2010, 1, 1).getTime()).substring(0, 3); // make it only 3 letters code
        String second = dfm.format(new GregorianCalendar(2011, 6, 6).getTime()).substring(0, 3); // make it only 3 letters code
        int mid = hour * -1;
        result = first + Integer.toString(mid);
        if (min != 0) {
            result = result + ":" + Integer.toString(min);
        }
        if (hasDaylight) {
            result = result + second;
        }

        return result;
    }

    /* The methods below are used to manage the case directories (creating, checking, deleting, etc) */
    /**
     * to create the case directory
     * @param caseDir   the case directory path
     * @param caseName  the case name
     * @return boolean  whether the case directory is successfully created or not
     */
    static boolean createCaseDirectory(String caseDir, String caseName) {
        boolean result = false;

        try {
            result = (new File(caseDir)).mkdirs(); // create root case Directory

            // create the folders inside the case directory
            result = result && (new File(caseDir + File.separator + XMLCaseManagement.EXPORT_FOLDER_RELPATH)).mkdir()
                    && (new File(caseDir + File.separator + XMLCaseManagement.LOG_FOLDER_RELPATH)).mkdir()
                    && (new File(caseDir + File.separator + XMLCaseManagement.TEMP_FOLDER_RELPATH)).mkdir()
                    && (new File(caseDir + File.separator + XMLCaseManagement.CACHE_FOLDER_RELPATH)).mkdir();

            return result;
        } catch (Exception e) {
            // TODO: change to use execptions instead of return values for error handling
            return false;
        }
    }

    /**
     * delete the given case directory
     * @param casePath  the case path
     * @return boolean  whether the case directory is successfully deleted or not
     */
    static boolean deleteCaseDirectory(File casePath) {
        if (casePath.exists()) {
            File[] files = casePath.listFiles();
            for (int i = 0; i < files.length; i++) {
                if (files[i].isDirectory()) {
                    deleteCaseDirectory(files[i]);
                } else {
                    files[i].delete();
                }
            }
        }
        return (casePath.delete());
    }

    /**
     * Invoke the creation of startup dialog window.
     */
    static public void invokeStartupDialog() {
        StartupWindow.getInstance().open();
    }

    /**
     * Call if there are no images in the case. Displays
     * a dialog offering to add one.
     */
    private static void runAddImageAction() {
        SwingUtilities.invokeLater(new Runnable() {

            @Override
            public void run() {
                final AddImageAction action = Lookup.getDefault().lookup(AddImageAction.class);
                action.actionPerformed(null);
            }
        });
    }

    /**
     * Checks if a String is a valid case name
     * @param caseName the candidate String
     * @return true if the candidate String is a valid case name
     */
    static public boolean isValidName(String caseName) {
        return !(caseName.contains("\\") || caseName.contains("/") || caseName.contains(":")
                || caseName.contains("*") || caseName.contains("?") || caseName.contains("\"")
                || caseName.contains("<") || caseName.contains(">") || caseName.contains("|"));
    }

    static private void clearTempFolder() {
        File tempFolder = new File(currentCase.getTempDirectory());
        if (tempFolder.isDirectory()) {
            File[] files = tempFolder.listFiles();
            if (files.length > 0) {
                for (int i = 0; i < files.length; i++) {
                    if (files[i].isDirectory()) {
                        deleteCaseDirectory(files[i]);
                    } else {
                        files[i].delete();
                    }
                }
            }
        }
    }

    //case change helper
    private static void doCaseChange(Case toChangeTo) {
        if (toChangeTo != null) { // new case is open

            // clear the temp folder when the case is created / opened
            Case.clearTempFolder();

            // enable these menus
            CallableSystemAction.get(AddImageAction.class).setEnabled(true);
            CallableSystemAction.get(CaseCloseAction.class).setEnabled(true);
            CallableSystemAction.get(CasePropertiesAction.class).setEnabled(true);
            CallableSystemAction.get(CaseDeleteAction.class).setEnabled(true); // Delete Case menu

            if (toChangeTo.getRootObjectsCount() > 0) {
                // open all top components
                CoreComponentControl.openCoreWindows();
            } else {
                // close all top components
                CoreComponentControl.closeCoreWindows();
                // prompt user to add an image
                Case.runAddImageAction();
            }
        } else { // case is closed
            // disable these menus
            CallableSystemAction.get(AddImageAction.class).setEnabled(false); // Add Image menu
            CallableSystemAction.get(CaseCloseAction.class).setEnabled(false); // Case Close menu
            CallableSystemAction.get(CasePropertiesAction.class).setEnabled(false); // Case Properties menu
            CallableSystemAction.get(CaseDeleteAction.class).setEnabled(false); // Delete Case menu

            // close all top components
            CoreComponentControl.closeCoreWindows();

            Frame f = WindowManager.getDefault().getMainWindow();
            f.setTitle(Case.getAppName()); // set the window name to just application name
        }


    }

    //case name change helper
    private static void doCaseNameChange(String newCaseName) {
        // update case name
        if (!newCaseName.equals("")) {
            Frame f = WindowManager.getDefault().getMainWindow();
            f.setTitle(newCaseName + " - " + Case.getAppName()); // set the window name to the new value
        }
    }

    //add image helper
    private void doAddImage() {
        // open all top components
        CoreComponentControl.openCoreWindows();
    }

    //delete image helper
    private void doDeleteImage() {
        // no more image left in this case
        if (currentCase.getRootObjectsCount() == 0) {
            // close all top components
            CoreComponentControl.closeCoreWindows();
        }
    }
}<|MERGE_RESOLUTION|>--- conflicted
+++ resolved
@@ -603,11 +603,7 @@
      * @return isExist  whether the path exists
      */
     public static boolean pathExists(String imgPath) {
-<<<<<<< HEAD
-        return new File(imgPath).isFile() || isPhysicalDrive(imgPath);
-=======
         return new File(imgPath).isFile();
->>>>>>> 937175ff
     }
     
     /**
@@ -616,15 +612,8 @@
     private static final String pdisk = "\\\\.\\physicaldrive";
     private static final String dev = "/dev/";
     static boolean isPhysicalDrive(String path) {
-<<<<<<< HEAD
-        int pdiskEnd = Math.min(path.length(), pdisk.length());
-        int devEnd = Math.min(path.length(), dev.length());
-        return path.substring(0, pdiskEnd).toLowerCase().equals(pdisk) ||
-                path.substring(0, devEnd).toLowerCase().equals(dev);
-=======
         return path.toLowerCase().startsWith(pdisk) ||
                 path.toLowerCase().startsWith(dev);
->>>>>>> 937175ff
     }
 
     /**
