/*
 * Autopsy Forensic Browser
 *
 * Copyright 2011 Basis Technology Corp.
 * Contact: carrier <at> sleuthkit <dot> org
 *
 * Licensed under the Apache License, Version 2.0 (the "License");
 * you may not use this file except in compliance with the License.
 * You may obtain a copy of the License at
 *
 *     http://www.apache.org/licenses/LICENSE-2.0
 *
 * Unless required by applicable law or agreed to in writing, software
 * distributed under the License is distributed on an "AS IS" BASIS,
 * WITHOUT WARRANTIES OR CONDITIONS OF ANY KIND, either express or implied.
 * See the License for the specific language governing permissions and
 * limitations under the License.
 */
package org.sleuthkit.autopsy.casemodule;

import java.io.File;
import java.util.Calendar;
import java.util.SimpleTimeZone;
import java.util.TimeZone;
import javax.swing.JCheckBox;
import javax.swing.event.DocumentEvent;
import javax.swing.filechooser.FileFilter;
import javax.swing.JFileChooser;
import javax.swing.JPanel;
import javax.swing.JTextField;
import javax.swing.event.DocumentListener;
import org.openide.DialogDescriptor;
import org.openide.DialogDisplayer;
import org.openide.NotifyDescriptor;

/**
 * The "Add Image" wizard panel 1. This class is used to design the "form" of
 * the panel 1 for "Add Image" wizard panel.
 *
 * @author jantonius
 */
final class AddImageVisualPanel1 extends JPanel implements DocumentListener {

    private JFileChooser fc = new JFileChooser();
    private FileFilter filter;
    static final String[] imgExt = {".img", ".dd"};
    static final String imgDesc = "Raw Images (*.img, *.dd)";
    static GeneralFilter imgFilter = new GeneralFilter(imgExt, imgDesc, false);
    static final String[] splitExt = {".*\\.[0-9][0-9][0-9]", ".*\\.[a-z][a-z]"};
    static final String splitDesc = "Split Part (*.001, *.002, etc)";
    static GeneralFilter splitFilter = new GeneralFilter(splitExt, splitDesc, true);
    static final String[] encasExt = {".*\\.e[0-9][0-9]", ".*\\.e[a-z][a-z]"};
    static final String encaseDesc = "Encase Images (*.e01, *.eAA)";
    static GeneralFilter encaseFilter = new GeneralFilter(encasExt, encaseDesc, true);
    private boolean multi = false;
    private AddImageWizardPanel1 wizPanel;

    /**
     * Creates new form AddImageVisualPanel1
     * @param wizPanel corresponding WizardPanel to handle logic of wizard step
     */
    AddImageVisualPanel1(AddImageWizardPanel1 wizPanel) {
        initComponents();
        this.wizPanel = wizPanel;
        fc.setDragEnabled(multi);
        fc.setFileSelectionMode(JFileChooser.FILES_ONLY);
        fc.setMultiSelectionEnabled(multi);
        fc.addChoosableFileFilter(imgFilter);
        filter = imgFilter;
        buttonGroup1.add(encase);
        buttonGroup1.add(rawSingle);
        buttonGroup1.add(rawSplit);
        imgPathTextField.getDocument().addDocumentListener(this);
        imgPathTextField.setText("");
        jLabel1.setText("");
        rawSingle.setSelected(true);
        rawSplit.setSelected(false);
        encase.setSelected(false);
        createTimeZoneList();
    }

    /**
     * Returns the name of the this panel. This name will be shown on the left
     * panel of the "Add Image" wizard panel.
     *
     * @return name  the name of this panel
     */
    @Override
    public String getName() {
        return "Enter Image Information";
    }

    /**
     * Gets the array of image paths from the Image Path Text Field.
     *
     * @return imagePaths  the array of image paths
     */
    public String[] getImagePaths() {
        String[] imgPath = Case.convertImgPath(imgPathTextField.getText());
        if (Case.checkMultiplePathExist(imgPath)) {
            return imgPath;
        } else {
            return new String[0];
        }
    }

    public JTextField getImagePathTextField() {
        return this.imgPathTextField;
    }
<<<<<<< HEAD
    
    /**
     * 
     * @return true if no fat orphans processing is selected
     */
    boolean getNoFatOrphans() {
        return noFatOrphansCheckbox.isSelected();
    }
   
=======
>>>>>>> a6bf554a

    /**
     * Gets the type of the image that's selected.
     *
     * @return imgType  the type of the image that selected
     */
    public String getImgType() {
        if (rawSingle.isSelected()) {
            return "Raw Single";
        }
        if (rawSplit.isSelected()) {
            return "Raw Split";
        }
        if (encase.isSelected()) {
            return "EnCase";
        } else {
            return "Nothing Selected";
        }
    }

    /**
     * Gets the time zone that selected on the drop down list.
     *
     * @return timeZone  the time zone that selected
     */
    public String getSelectedTimezone() {
        String tz = timeZoneComboBox.getSelectedItem().toString();
        return tz.substring(tz.indexOf(")") + 2).trim();
    }

    // add the timeZone list to the timeZoneComboBox
    /**
     * Creates the drop down list for the time zones and then makes the local
     * machine time zones to be selected.
     */
    public void createTimeZoneList() {
        // load and add all timezone
        String[] ids = SimpleTimeZone.getAvailableIDs();
        for (String id : ids) {
            TimeZone zone = TimeZone.getTimeZone(id);
            int offset = zone.getRawOffset() / 1000;
            int hour = offset / 3600;
            int minutes = (offset % 3600) / 60;
            String item = String.format("(GMT%+d:%02d) %s", hour, minutes, id);

            /*
            DateFormat dfm = new SimpleDateFormat("z");
            dfm.setTimeZone(zone);
            boolean hasDaylight = zone.useDaylightTime();
            String first = dfm.format(new Date(2010, 1, 1));
            String second = dfm.format(new Date(2011, 6, 6));
            int mid = hour * -1;
            String result = first + Integer.toString(mid);
            if(hasDaylight){
            result = result + second;
            }
            timeZoneComboBox.addItem(item + " (" + result + ")");
             */
            timeZoneComboBox.addItem(item);
        }
        // get the current timezone
        TimeZone thisTimeZone = Calendar.getInstance().getTimeZone();
        int thisOffset = thisTimeZone.getRawOffset() / 1000;
        int thisHour = thisOffset / 3600;
        int thisMinutes = (thisOffset % 3600) / 60;
        String formatted = String.format("(GMT%+d:%02d) %s", thisHour, thisMinutes, thisTimeZone.getID());

        // set the selected timezone
        timeZoneComboBox.setSelectedItem(formatted);
    }

    /** 
     * This method is called from within the constructor to initialize the form.
     * WARNING: Do NOT modify this code. The content of this method is always
     * regenerated by the Form Editor.
     */
    // <editor-fold defaultstate="collapsed" desc="Generated Code">//GEN-BEGIN:initComponents
    private void initComponents() {

        buttonGroup1 = new javax.swing.ButtonGroup();
        rawSingle = new javax.swing.JRadioButton();
        rawSplit = new javax.swing.JRadioButton();
        imgTypeLabel = new javax.swing.JLabel();
        encase = new javax.swing.JRadioButton();
        imgPathLabel = new javax.swing.JLabel();
        multipleSelectLabel = new javax.swing.JLabel();
        imgPathTextField = new javax.swing.JTextField();
        imgPathBrowserButton = new javax.swing.JButton();
        this.imgPathBrowserButton.setDefaultCapable(true);
        this.imgPathBrowserButton.requestFocus();
        imgInfoLabel = new javax.swing.JLabel();
        jLabel1 = new javax.swing.JLabel();
        timeZoneComboBox = new javax.swing.JComboBox();
        timeZoneLabel = new javax.swing.JLabel();
        jLabel2 = new javax.swing.JLabel();
        noFatOrphansCheckbox = new javax.swing.JCheckBox();

        setPreferredSize(new java.awt.Dimension(588, 308));

        org.openide.awt.Mnemonics.setLocalizedText(rawSingle, org.openide.util.NbBundle.getMessage(AddImageVisualPanel1.class, "AddImageVisualPanel1.rawSingle.text")); // NOI18N
        rawSingle.setRequestFocusEnabled(false);
        rawSingle.addActionListener(new java.awt.event.ActionListener() {
            public void actionPerformed(java.awt.event.ActionEvent evt) {
                rawSingleActionPerformed(evt);
            }
        });

        org.openide.awt.Mnemonics.setLocalizedText(rawSplit, org.openide.util.NbBundle.getMessage(AddImageVisualPanel1.class, "AddImageVisualPanel1.rawSplit.text")); // NOI18N
        rawSplit.setRequestFocusEnabled(false);
        rawSplit.addActionListener(new java.awt.event.ActionListener() {
            public void actionPerformed(java.awt.event.ActionEvent evt) {
                rawSplitActionPerformed(evt);
            }
        });

        org.openide.awt.Mnemonics.setLocalizedText(imgTypeLabel, org.openide.util.NbBundle.getMessage(AddImageVisualPanel1.class, "AddImageVisualPanel1.imgTypeLabel.text")); // NOI18N

        org.openide.awt.Mnemonics.setLocalizedText(encase, org.openide.util.NbBundle.getMessage(AddImageVisualPanel1.class, "AddImageVisualPanel1.encase.text")); // NOI18N
        encase.setRequestFocusEnabled(false);
        encase.addActionListener(new java.awt.event.ActionListener() {
            public void actionPerformed(java.awt.event.ActionEvent evt) {
                encaseActionPerformed(evt);
            }
        });

        org.openide.awt.Mnemonics.setLocalizedText(imgPathLabel, org.openide.util.NbBundle.getMessage(AddImageVisualPanel1.class, "AddImageVisualPanel1.imgPathLabel.text")); // NOI18N

        org.openide.awt.Mnemonics.setLocalizedText(multipleSelectLabel, org.openide.util.NbBundle.getMessage(AddImageVisualPanel1.class, "AddImageVisualPanel1.multipleSelectLabel.text")); // NOI18N

        imgPathTextField.setText(org.openide.util.NbBundle.getMessage(AddImageVisualPanel1.class, "AddImageVisualPanel1.imgPathTextField.text")); // NOI18N

        org.openide.awt.Mnemonics.setLocalizedText(imgPathBrowserButton, org.openide.util.NbBundle.getMessage(AddImageVisualPanel1.class, "AddImageVisualPanel1.imgPathBrowserButton.text")); // NOI18N
        imgPathBrowserButton.addActionListener(new java.awt.event.ActionListener() {
            public void actionPerformed(java.awt.event.ActionEvent evt) {
                imgPathBrowserButtonActionPerformed(evt);
            }
        });

        imgInfoLabel.setFont(new java.awt.Font("Tahoma", 1, 14));
        org.openide.awt.Mnemonics.setLocalizedText(imgInfoLabel, org.openide.util.NbBundle.getMessage(AddImageVisualPanel1.class, "AddImageVisualPanel1.imgInfoLabel.text")); // NOI18N

        jLabel1.setForeground(new java.awt.Color(255, 0, 51));
        org.openide.awt.Mnemonics.setLocalizedText(jLabel1, org.openide.util.NbBundle.getMessage(AddImageVisualPanel1.class, "AddImageVisualPanel1.jLabel1.text")); // NOI18N

        timeZoneComboBox.setMaximumRowCount(30);

        org.openide.awt.Mnemonics.setLocalizedText(timeZoneLabel, org.openide.util.NbBundle.getMessage(AddImageVisualPanel1.class, "AddImageVisualPanel1.timeZoneLabel.text")); // NOI18N

        org.openide.awt.Mnemonics.setLocalizedText(jLabel2, org.openide.util.NbBundle.getMessage(AddImageVisualPanel1.class, "AddImageVisualPanel1.jLabel2.text")); // NOI18N

        org.openide.awt.Mnemonics.setLocalizedText(noFatOrphansCheckbox, org.openide.util.NbBundle.getMessage(AddImageVisualPanel1.class, "AddImageVisualPanel1.noFatOrphansCheckbox.text")); // NOI18N
        noFatOrphansCheckbox.setToolTipText(org.openide.util.NbBundle.getMessage(AddImageVisualPanel1.class, "AddImageVisualPanel1.noFatOrphansCheckbox.toolTipText")); // NOI18N

        javax.swing.GroupLayout layout = new javax.swing.GroupLayout(this);
        this.setLayout(layout);
        layout.setHorizontalGroup(
            layout.createParallelGroup(javax.swing.GroupLayout.Alignment.LEADING)
            .addGroup(layout.createSequentialGroup()
                .addContainerGap()
                .addGroup(layout.createParallelGroup(javax.swing.GroupLayout.Alignment.LEADING)
                    .addGroup(layout.createSequentialGroup()
                        .addComponent(imgPathLabel)
                        .addGap(18, 18, 18)
                        .addComponent(imgPathTextField, javax.swing.GroupLayout.PREFERRED_SIZE, 389, javax.swing.GroupLayout.PREFERRED_SIZE)
                        .addPreferredGap(javax.swing.LayoutStyle.ComponentPlacement.RELATED)
                        .addComponent(imgPathBrowserButton))
                    .addComponent(imgTypeLabel)
                    .addGroup(layout.createSequentialGroup()
                        .addGap(10, 10, 10)
                        .addGroup(layout.createParallelGroup(javax.swing.GroupLayout.Alignment.LEADING)
                            .addComponent(rawSplit)
                            .addComponent(rawSingle)
                            .addComponent(encase)))
                    .addComponent(multipleSelectLabel)
                    .addComponent(imgInfoLabel)
                    .addComponent(jLabel1)
                    .addGroup(layout.createSequentialGroup()
                        .addComponent(timeZoneLabel)
                        .addGap(18, 18, 18)
                        .addComponent(timeZoneComboBox, javax.swing.GroupLayout.PREFERRED_SIZE, 196, javax.swing.GroupLayout.PREFERRED_SIZE))
                    .addComponent(noFatOrphansCheckbox)
                    .addComponent(jLabel2, javax.swing.GroupLayout.PREFERRED_SIZE, javax.swing.GroupLayout.DEFAULT_SIZE, javax.swing.GroupLayout.PREFERRED_SIZE))
                .addContainerGap(36, Short.MAX_VALUE))
        );
        layout.setVerticalGroup(
            layout.createParallelGroup(javax.swing.GroupLayout.Alignment.LEADING)
            .addGroup(layout.createSequentialGroup()
                .addContainerGap()
                .addComponent(imgInfoLabel)
                .addGap(19, 19, 19)
                .addComponent(imgTypeLabel)
                .addPreferredGap(javax.swing.LayoutStyle.ComponentPlacement.RELATED)
                .addComponent(rawSingle)
                .addPreferredGap(javax.swing.LayoutStyle.ComponentPlacement.UNRELATED)
                .addComponent(rawSplit)
                .addPreferredGap(javax.swing.LayoutStyle.ComponentPlacement.UNRELATED)
                .addComponent(encase)
                .addPreferredGap(javax.swing.LayoutStyle.ComponentPlacement.UNRELATED)
                .addGroup(layout.createParallelGroup(javax.swing.GroupLayout.Alignment.BASELINE)
                    .addComponent(imgPathLabel)
                    .addComponent(imgPathTextField, javax.swing.GroupLayout.PREFERRED_SIZE, javax.swing.GroupLayout.DEFAULT_SIZE, javax.swing.GroupLayout.PREFERRED_SIZE)
                    .addComponent(imgPathBrowserButton))
                .addPreferredGap(javax.swing.LayoutStyle.ComponentPlacement.RELATED)
                .addComponent(multipleSelectLabel)
                .addPreferredGap(javax.swing.LayoutStyle.ComponentPlacement.UNRELATED)
                .addGroup(layout.createParallelGroup(javax.swing.GroupLayout.Alignment.BASELINE)
                    .addComponent(timeZoneLabel)
                    .addComponent(timeZoneComboBox, javax.swing.GroupLayout.PREFERRED_SIZE, javax.swing.GroupLayout.DEFAULT_SIZE, javax.swing.GroupLayout.PREFERRED_SIZE))
                .addPreferredGap(javax.swing.LayoutStyle.ComponentPlacement.RELATED, javax.swing.GroupLayout.DEFAULT_SIZE, Short.MAX_VALUE)
                .addComponent(noFatOrphansCheckbox)
                .addGap(18, 18, 18)
                .addComponent(jLabel2, javax.swing.GroupLayout.PREFERRED_SIZE, javax.swing.GroupLayout.DEFAULT_SIZE, javax.swing.GroupLayout.PREFERRED_SIZE)
                .addGap(21, 21, 21)
                .addComponent(jLabel1)
                .addContainerGap())
        );
    }// </editor-fold>//GEN-END:initComponents

    /**
     * When the "rawSingle" radio button is selected.
     *
     * @param evt  the action event
     */
    private void rawSingleActionPerformed(java.awt.event.ActionEvent evt) {//GEN-FIRST:event_rawSingleActionPerformed
        rawSingle.setSelected(true);
        rawSplit.setSelected(false);
        encase.setSelected(false);
        multipleSelectLabel.setText("Single Image: Multiple Select Disabled");
        filter = imgFilter;
        multi = false;
        this.updateUI(null);
}//GEN-LAST:event_rawSingleActionPerformed

    /**
     * When the "rawSplit" radio button is selected.
     *
     * @param evt  the action event
     */
    private void rawSplitActionPerformed(java.awt.event.ActionEvent evt) {//GEN-FIRST:event_rawSplitActionPerformed
        rawSingle.setSelected(false);
        rawSplit.setSelected(true);
        encase.setSelected(false);
        multipleSelectLabel.setText("Split Image: Multiple Select Enabled. Use Ctrl, Shift, "
                + "or Drag to select multiple image parts");
        filter = splitFilter;
        multi = true;
        updateUI(null);
}//GEN-LAST:event_rawSplitActionPerformed

    /**
     * When the "encase" radio button is selected.
     *
     * @param evt  the action event
     */
    private void encaseActionPerformed(java.awt.event.ActionEvent evt) {//GEN-FIRST:event_encaseActionPerformed
        rawSingle.setSelected(false);
        rawSplit.setSelected(false);
        encase.setSelected(true);
        multipleSelectLabel.setText("EnCase Image: Multiple Select Enabled. Use Ctrl, Shift, "
                + "or Drag to select multiple image parts");
        filter = encaseFilter;
        multi = true;
        updateUI(null);
}//GEN-LAST:event_encaseActionPerformed

    /**
     * When the "Browse" button is pressed, open the file chooser window to
     * select the images.
     *
     * @param evt  the action event
     */
    private void imgPathBrowserButtonActionPerformed(java.awt.event.ActionEvent evt) {//GEN-FIRST:event_imgPathBrowserButtonActionPerformed
        fc.resetChoosableFileFilters();
        fc.addChoosableFileFilter(filter);
        fc.setFileFilter(filter);
        fc.setMultiSelectionEnabled(multi);
        fc.setDragEnabled(multi);

        // set the current directory of the FileChooser if the ImagePath Field is valid
        File currentDir = new File(imgPathTextField.getText());
        if (currentDir.exists()) {
            fc.setCurrentDirectory(currentDir);
        }

        int retval = fc.showOpenDialog(this);
        if (retval == JFileChooser.APPROVE_OPTION) {
            File[] files = fc.getSelectedFiles();
            String path = "";
            if (multi) {
                for (File file : files) {
                    path = path + "\"" + file.getPath() + "\" ";
                }
                imgPathTextField.setText(path);
            } else {
                path = fc.getSelectedFile().getPath();
                imgPathTextField.setText(path);
            }
        }


        //if split image, and 1 chunk given, verify it's the first chunk
        boolean invalidChunk = false;
        String[] imgPath = Case.convertImgPath(imgPathTextField.getText());
        if (imgPath.length == 1 && multi == true) {
            if (!imgPath[0].matches(".*\\.0.*1$") //001
                    && !imgPath[0].matches(".*\\.[aA]{1,}$") //aaa
                    && !imgPath[0].matches(".*\\.[eE]{1}0.*1$") //E01
                    ) {
                NotifyDescriptor nd = new NotifyDescriptor.Confirmation("You need to select either all chunks or only the first chunk of a split image to add the entire image correctly. Are you sure you want to use this selection?", "Warning: First image chunk not selected", NotifyDescriptor.YES_NO_OPTION, NotifyDescriptor.WARNING_MESSAGE);
                nd.setValue(NotifyDescriptor.NO_OPTION);

                Object res = DialogDisplayer.getDefault().notify(nd);
                if (res != null && res == DialogDescriptor.NO_OPTION) {
                    invalidChunk = true;
                }
            }
        }
        if (invalidChunk) {
            imgPathTextField.setText("");
            return;
        }


        this.wizPanel.moveFocusToNext();
}//GEN-LAST:event_imgPathBrowserButtonActionPerformed
    // Variables declaration - do not modify//GEN-BEGIN:variables
    private javax.swing.ButtonGroup buttonGroup1;
    private javax.swing.JRadioButton encase;
    private javax.swing.JLabel imgInfoLabel;
    private javax.swing.JButton imgPathBrowserButton;
    private javax.swing.JLabel imgPathLabel;
    private static javax.swing.JTextField imgPathTextField;
    private javax.swing.JLabel imgTypeLabel;
    private javax.swing.JLabel jLabel1;
    private javax.swing.JLabel jLabel2;
    private javax.swing.JLabel multipleSelectLabel;
    private javax.swing.JCheckBox noFatOrphansCheckbox;
    private static javax.swing.JRadioButton rawSingle;
    private javax.swing.JRadioButton rawSplit;
    private javax.swing.JComboBox timeZoneComboBox;
    private javax.swing.JLabel timeZoneLabel;
    // End of variables declaration//GEN-END:variables

    /**
     * Gives notification that there was an insert into the document.  The
     * range given by the DocumentEvent bounds the freshly inserted region.
     *
     * @param e the document event
     */
    @Override
    public void insertUpdate(DocumentEvent e) {
        updateUI(e);
    }

    /**
     * Gives notification that a portion of the document has been
     * removed.  The range is given in terms of what the view last
     * saw (that is, before updating sticky positions).
     *
     * @param e the document event
     */
    @Override
    public void removeUpdate(DocumentEvent e) {
        updateUI(e);
    }

    /**
     * Gives notification that an attribute or set of attributes changed.
     *
     * @param e the document event
     */
    @Override
    public void changedUpdate(DocumentEvent e) {
        updateUI(e);
    }

    /**
     * The "listener" that updates the UI of this panel based on the changes of
     * fields on this panel. This is also the method to check whether all the
     * fields on this panel are correctly filled and decides whether to enable
     * the "Next" button or not.
     * 
     * @param e  the document event
     */
    public void updateUI(DocumentEvent e) {
        String[] imgPath = Case.convertImgPath(imgPathTextField.getText());
        boolean isExist = Case.checkMultiplePathExist(imgPath);
        File imgFile = new File(imgPath[0]);

        // check if the given paths exist and those are paths to image files
        boolean isImagePath = true;
        for (int i = 0; i < imgPath.length; i++) {
            File tempImgFile = new File(imgPath[i]);
            isImagePath = isImagePath && (Case.isPhysicalDrive(imgPath[i]) || (tempImgFile.exists() && !tempImgFile.isDirectory()
                    && (imgFilter.accept(tempImgFile) || splitFilter.accept(tempImgFile)
                    || encaseFilter.accept(tempImgFile))));
        }


        if (isImagePath) {
            Case currentCase = Case.getCurrentCase();
            File dbFile = new File(currentCase.getCaseDirectory() + File.separator + imgFile.getName() + ".db");

            if (dbFile.exists()) {
                String dbExist = "This database already exists. Do you want to overwrite the database?";
                NotifyDescriptor d = new NotifyDescriptor.Confirmation(dbExist, "Warning: Overwrite Database", NotifyDescriptor.YES_NO_OPTION, NotifyDescriptor.WARNING_MESSAGE);
                d.setValue(NotifyDescriptor.NO_OPTION);

                isExist = false;

                Object res = DialogDisplayer.getDefault().notify(d);
                if (res != null && res == DialogDescriptor.YES_OPTION) {
                    isExist = dbFile.delete();
                    if (!isExist) {
                        jLabel1.setText("*Database for this image is already created and it can't be deleted because it's being used.");
                    }
                }
                if (res != null && res == DialogDescriptor.NO_OPTION) {
                    jLabel1.setText("*Database for this image exist. Either delete it or select another image.");
                }
            }
        } else {
            isExist = false;
        }

        if (isExist) {
            jLabel1.setText("");
        }

        this.wizPanel.enableNextButton(isExist);
    }
}<|MERGE_RESOLUTION|>--- conflicted
+++ resolved
@@ -107,7 +107,6 @@
     public JTextField getImagePathTextField() {
         return this.imgPathTextField;
     }
-<<<<<<< HEAD
     
     /**
      * 
@@ -117,8 +116,7 @@
         return noFatOrphansCheckbox.isSelected();
     }
    
-=======
->>>>>>> a6bf554a
+
 
     /**
      * Gets the type of the image that's selected.
