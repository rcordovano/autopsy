/*
 * Autopsy Forensic Browser
 *
 * Copyright 2011-2016 Basis Technology Corp.
 * Contact: carrier <at> sleuthkit <dot> org
 *
 * Licensed under the Apache License, Version 2.0 (the "License");
 * you may not use this file except in compliance with the License.
 * You may obtain a copy of the License at
 *
 *     http://www.apache.org/licenses/LICENSE-2.0
 *
 * Unless required by applicable law or agreed to in writing, software
 * distributed under the License is distributed on an "AS IS" BASIS,
 * WITHOUT WARRANTIES OR CONDITIONS OF ANY KIND, either express or implied.
 * See the License for the specific language governing permissions and
 * limitations under the License.
 */
package org.sleuthkit.autopsy.keywordsearch;

import com.google.common.io.CharSource;
import java.io.IOException;
import java.io.InputStream;
import java.io.Reader;
import java.util.List;
import java.util.MissingResourceException;
import java.util.concurrent.ExecutorService;
import java.util.concurrent.Executors;
import java.util.concurrent.Future;
import java.util.concurrent.TimeUnit;
import java.util.concurrent.TimeoutException;
import java.util.logging.Level;
import java.util.stream.Collectors;
import java.util.stream.Stream;
import org.apache.tika.Tika;
import org.apache.tika.metadata.Metadata;
import org.apache.tika.parser.ParseContext;
import org.openide.util.NbBundle;
import org.sleuthkit.autopsy.keywordsearch.Ingester.IngesterException;
import org.sleuthkit.datamodel.AbstractFile;
import org.sleuthkit.datamodel.ReadContentInputStream;

/**
 * Extractor of text from TIKA supported AbstractFile content. Extracted text
 * will be divided into chunks and indexed with Solr. Protects against Tika
 * parser hangs (for unexpected/corrupt content) using a timeout mechanism. If
 * Tika extraction succeeds, chunks are indexed with Solr.
 *
 * This Tika extraction/chunking utility is useful for large files of Tika
 * parsers-supported content type.
 */
class TikaTextExtractor extends FileTextExtractor {

    private final ExecutorService tikaParseExecutor = Executors.newSingleThreadExecutor();
<<<<<<< HEAD
    private final List<String> TIKA_SUPPORTED_TYPES = new ArrayList<>();

    TikaTextExtractor() {
        ingester = Ingester.getDefault();

        Set<MediaType> mediaTypes = new Tika().getParser().getSupportedTypes(new ParseContext());
        for (MediaType mt : mediaTypes) {
            TIKA_SUPPORTED_TYPES.add(mt.getType() + "/" + mt.getSubtype());
        }
        //logger.log(Level.INFO, "Tika supported media types: {0}", TIKA_SUPPORTED_TYPES); //NON-NLS
    }

    @Override
    public boolean setScripts(List<StringExtract.StringExtractUnicodeTable.SCRIPT> extractScripts) {
        return false;
    }

    @Override
    public List<StringExtract.StringExtractUnicodeTable.SCRIPT> getScripts() {
        return null;
    }

    @Override
    public Map<String, String> getOptions() {
        return null;
    }
=======
>>>>>>> 3557f141

    private static final List<String> TIKA_SUPPORTED_TYPES
            = new Tika().getParser().getSupportedTypes(new ParseContext())
            .parallelStream()
            .map(mt -> mt.getType() + "/" + mt.getSubtype())
            .collect(Collectors.toList());

    @Override
    void logWarning(final String msg, Exception ex) {
        KeywordSearch.getTikaLogger().log(Level.WARNING, msg, ex);
        super.logWarning(msg, ex);
    }

    @Override
    Reader getReader(final InputStream stream, AbstractFile sourceFile) throws IngesterException, MissingResourceException {
        Metadata metadata = new Metadata();
        //Parse the file in a task, a convenient way to have a timeout...
        final Future<Reader> future = tikaParseExecutor.submit(() -> new Tika().parse(stream, metadata));
        try {
            final Reader tikaReader = future.get(getTimeout(sourceFile.getSize()), TimeUnit.SECONDS);
            CharSource metaDataCharSource = getMetaDataCharSource(metadata);
            //concatenate parsed content and meta data into a single reader.
            return CharSource.concat(new ReaderCharSource(tikaReader), metaDataCharSource).openStream();
        } catch (TimeoutException te) {
            final String msg = NbBundle.getMessage(this.getClass(), "AbstractFileTikaTextExtract.index.tikaParseTimeout.text", sourceFile.getId(), sourceFile.getName());
            logWarning(msg, te);
            throw new IngesterException(msg);
        } catch (Exception ex) {
            KeywordSearch.getTikaLogger().log(Level.WARNING, "Exception: Unable to Tika parse the content" + sourceFile.getId() + ": " + sourceFile.getName(), ex.getCause()); //NON-NLS
            final String msg = NbBundle.getMessage(this.getClass(), "AbstractFileTikaTextExtract.index.exception.tikaParse.msg", sourceFile.getId(), sourceFile.getName());
            logWarning(msg, ex);
            throw new IngesterException(msg, ex);
        }
    }

    /**
     * Get a CharSource that wraps a formated representation of the given
     * Metadata.
     *
     * @param metadata The Metadata to wrap as a CharSource
     *
     * @returna CharSource for the given MetaData
     */
    static private CharSource getMetaDataCharSource(Metadata metadata) {
        return CharSource.wrap(
                new StringBuilder("\n\n------------------------------METADATA------------------------------\n\n")
                .append(Stream.of(metadata.names()).sorted()
                        .map(key -> key + ": " + metadata.get(key))
                        .collect(Collectors.joining("\n"))
                ));
    }

    @Override
    public boolean isContentTypeSpecific() {
        return true;
    }

    @Override
    public boolean isSupported(AbstractFile file, String detectedFormat) {
        if (detectedFormat == null
                || FileTextExtractor.BLOB_MIME_TYPES.contains(detectedFormat) //any binary unstructured blobs (string extraction will be used)
                || FileTextExtractor.ARCHIVE_MIME_TYPES.contains(detectedFormat)
                || (detectedFormat.startsWith("video/") && !detectedFormat.equals("video/x-flv")) //skip video other than flv (tika supports flv only) //NON-NLS
                || detectedFormat.equals("application/x-font-ttf")) {   // Tika currently has a bug in the ttf parser in fontbox; It will throw an out of memory exception//NON-NLS

            return false;
        }

        //TODO might need to add more mime-types to ignore
        //then accept all formats supported by Tika
        return TIKA_SUPPORTED_TYPES.contains(detectedFormat);
    }

    @Override
    InputStream getInputStream(AbstractFile sourceFile1) {
        return new ReadContentInputStream(sourceFile1);
    }

    @Override
    boolean isDisabled() {
        return false;
    }

    /**
     * Return timeout that should be used to index the content.
     *
     * @param size size of the content
     *
     * @return time in seconds to use a timeout
     */
    private static int getTimeout(long size) {
        if (size < 1024 * 1024L) //1MB
        {
            return 60;
        } else if (size < 10 * 1024 * 1024L) //10MB
        {
            return 1200;
        } else if (size < 100 * 1024 * 1024L) //100MB
        {
            return 3600;
        } else {
            return 3 * 3600;
        }

    }

    /**
     * An implementation of CharSource that just wraps an existing reader and
     * returns it in openStream().
     */
    private static class ReaderCharSource extends CharSource {

        private final Reader reader;

        public ReaderCharSource(Reader reader) {
            this.reader = reader;
        }

        @Override
        public Reader openStream() throws IOException {
            return reader;
        }
    }
}<|MERGE_RESOLUTION|>--- conflicted
+++ resolved
@@ -52,35 +52,6 @@
 class TikaTextExtractor extends FileTextExtractor {
 
     private final ExecutorService tikaParseExecutor = Executors.newSingleThreadExecutor();
-<<<<<<< HEAD
-    private final List<String> TIKA_SUPPORTED_TYPES = new ArrayList<>();
-
-    TikaTextExtractor() {
-        ingester = Ingester.getDefault();
-
-        Set<MediaType> mediaTypes = new Tika().getParser().getSupportedTypes(new ParseContext());
-        for (MediaType mt : mediaTypes) {
-            TIKA_SUPPORTED_TYPES.add(mt.getType() + "/" + mt.getSubtype());
-        }
-        //logger.log(Level.INFO, "Tika supported media types: {0}", TIKA_SUPPORTED_TYPES); //NON-NLS
-    }
-
-    @Override
-    public boolean setScripts(List<StringExtract.StringExtractUnicodeTable.SCRIPT> extractScripts) {
-        return false;
-    }
-
-    @Override
-    public List<StringExtract.StringExtractUnicodeTable.SCRIPT> getScripts() {
-        return null;
-    }
-
-    @Override
-    public Map<String, String> getOptions() {
-        return null;
-    }
-=======
->>>>>>> 3557f141
 
     private static final List<String> TIKA_SUPPORTED_TYPES
             = new Tika().getParser().getSupportedTypes(new ParseContext())
