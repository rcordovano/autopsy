/*
 * Autopsy Forensic Browser
 *
 * Copyright 2011-2017 Basis Technology Corp.
 * Contact: carrier <at> sleuthkit <dot> org
 *
 * Licensed under the Apache License, Version 2.0 (the "License");
 * you may not use this file except in compliance with the License.
 * You may obtain a copy of the License at
 *
 *     http://www.apache.org/licenses/LICENSE-2.0
 *
 * Unless required by applicable law or agreed to in writing, software
 * distributed under the License is distributed on an "AS IS" BASIS,
 * WITHOUT WARRANTIES OR CONDITIONS OF ANY KIND, either express or implied.
 * See the License for the specific language governing permissions and
 * limitations under the License.
 */
package org.sleuthkit.autopsy.keywordsearch;

import com.google.common.collect.Iterators;
import java.util.Arrays;
import java.util.Collection;
import java.util.HashMap;
import java.util.HashSet;
import java.util.List;
import java.util.Map;
import java.util.Set;
import java.util.TreeMap;
import java.util.logging.Level;
import java.util.stream.Collectors;
import javax.annotation.concurrent.GuardedBy;
import org.apache.commons.lang.StringEscapeUtils;
import org.apache.commons.lang.StringUtils;
import org.apache.commons.lang3.math.NumberUtils;
import org.apache.solr.client.solrj.SolrQuery;
import org.apache.solr.client.solrj.SolrRequest.METHOD;
import org.apache.solr.client.solrj.response.QueryResponse;
import org.apache.solr.common.SolrDocumentList;
import org.openide.util.NbBundle;
import org.openide.util.NbBundle.Messages;
import org.sleuthkit.autopsy.coreutils.Logger;
import org.sleuthkit.autopsy.coreutils.Version;
import org.sleuthkit.autopsy.keywordsearch.KeywordQueryFilter.FilterType;
import org.sleuthkit.datamodel.BlackboardArtifact;
import org.sleuthkit.datamodel.BlackboardAttribute;
import org.sleuthkit.datamodel.TskCoreException;

/**
 * Highlights hits for a given document. Knows about pages and such for the
 * content viewer.
 */
class HighlightedText implements IndexedText {

    private static final Logger logger = Logger.getLogger(HighlightedText.class.getName());

    private static final boolean DEBUG = (Version.getBuildType() == Version.Type.DEVELOPMENT);

    private static final BlackboardAttribute.Type TSK_KEYWORD_SEARCH_TYPE = new BlackboardAttribute.Type(BlackboardAttribute.ATTRIBUTE_TYPE.TSK_KEYWORD_SEARCH_TYPE);
    private static final BlackboardAttribute.Type TSK_KEYWORD = new BlackboardAttribute.Type(BlackboardAttribute.ATTRIBUTE_TYPE.TSK_KEYWORD);
    static private final BlackboardAttribute.Type TSK_ASSOCIATED_ARTIFACT = new BlackboardAttribute.Type(BlackboardAttribute.ATTRIBUTE_TYPE.TSK_ASSOCIATED_ARTIFACT);
    static private final BlackboardAttribute.Type TSK_KEYWORD_REGEXP = new BlackboardAttribute.Type(BlackboardAttribute.ATTRIBUTE_TYPE.TSK_KEYWORD_REGEXP);

    private static final String HIGHLIGHT_PRE = "<span style='background:yellow'>"; //NON-NLS
    private static final String HIGHLIGHT_POST = "</span>"; //NON-NLS
    private static final String ANCHOR_PREFIX = HighlightedText.class.getName() + "_"; //NON-NLS

    final private Server solrServer = KeywordSearch.getServer();

    private final long objectId;
    /*
     * The keywords to highlight
     */
    private final Set<String> keywords = new HashSet<>();

    private int numberPages;
    private Integer currentPage = 0;

    @GuardedBy("this")
    private boolean isPageInfoLoaded = false;

    /*
     * map from page/chunk to number of hits. value is 0 if not yet known.
     */
    private final TreeMap<Integer, Integer> numberOfHitsPerPage = new TreeMap<>();
    /*
     * set of pages, used for iterating back and forth. Only stores pages with
     * hits
     */
    private final Set<Integer> pages = numberOfHitsPerPage.keySet();
    /*
     * map from page/chunk number to current hit on that page.
     */
    private final HashMap<Integer, Integer> currentHitPerPage = new HashMap<>();

    private QueryResults hits = null; //original hits that may get passed in
    private BlackboardArtifact artifact;
    private KeywordSearch.QueryType qt;
    private boolean isLiteral;

    /**
     * This constructor is used when keyword hits are accessed from the ad-hoc
     * search results. In that case we have the entire QueryResults object and
     * need to arrange the paging.
     *
     * @param objectId     The objectID of the content whose text will be
     *                     highlighted.
     * @param QueryResults The QueryResults for the ad-hoc search from whose
     *                     results a selection was made leading to this
     *                     HighlightedText.
     */
    HighlightedText(long objectId, QueryResults hits) {
        this.objectId = objectId;
        this.hits = hits;
    }

    /**
     * This constructor is used when keyword hits are accessed from the "Keyword
     * Hits" node in the directory tree in Autopsy. In that case we have the
     * keyword hit artifact which has the chunks (as
     * TSK_KEYWORD_HIT_DOCUMENT_IDS attribute) to use to work out the paging.
     *
     * @param artifact The artifact that was selected.
     */
    HighlightedText(BlackboardArtifact artifact) throws TskCoreException {
        this.artifact = artifact;
        BlackboardAttribute attribute = artifact.getAttribute(TSK_ASSOCIATED_ARTIFACT);
        if (attribute != null) {
            this.objectId = attribute.getValueLong();
        } else {
            this.objectId = artifact.getObjectID();
        }

    }

    /**
     * This method figures out which pages / chunks have hits. Invoking it a
     * second time has no effect.
     */
    @Messages({"HighlightedText.query.exception.msg=Could not perform the query to get chunk info and get highlights:"})
    synchronized private void loadPageInfo() throws TskCoreException, KeywordSearchModuleException, NoOpenCoreException {
        if (isPageInfoLoaded) {
            return;
        }

        this.numberPages = solrServer.queryNumFileChunks(this.objectId);

        if (artifact != null) {
            loadPageInfoFromArtifact();
        } else if (numberPages != 0) {
            // if the file has chunks, get pages with hits, sorted
            loadPageInfoFromHits();
        } else {
            //non-artifact, no chunks, everything is easy.
            this.numberPages = 1;
            this.currentPage = 1;
            numberOfHitsPerPage.put(1, 0);
            pages.add(1);
            currentHitPerPage.put(1, 0);
            isPageInfoLoaded = true;
        }
    }

    /**
     * Figure out the paging info from the artifact that was used to create this
     * HighlightedText
     *
     * @throws TskCoreException
     */
    synchronized private void loadPageInfoFromArtifact() throws TskCoreException, KeywordSearchModuleException, NoOpenCoreException {
        final String keyword = artifact.getAttribute(TSK_KEYWORD).getValueString();
        this.keywords.add(keyword);

        //get the QueryType (if available)
        final BlackboardAttribute queryTypeAttribute = artifact.getAttribute(TSK_KEYWORD_SEARCH_TYPE);
        qt = (queryTypeAttribute != null)
                ? KeywordSearch.QueryType.values()[queryTypeAttribute.getValueInt()] : null;

        Keyword keywordQuery = null;
        switch (qt) {
            case LITERAL:
            case SUBSTRING:
                keywordQuery = new Keyword(keyword, true, true);
                break;
            case REGEX:
                String regexp = artifact.getAttribute(TSK_KEYWORD_REGEXP).getValueString();
                keywordQuery = new Keyword(regexp, false, false);
                break;
        }
        KeywordSearchQuery chunksQuery = KeywordSearchUtil.getQueryForKeyword(keywordQuery, new KeywordList(Arrays.asList(keywordQuery)));
        // Run a query to figure out which chunks for the current object have
        // hits for this keyword.
<<<<<<< HEAD

=======
        Keyword keywordQuery = new Keyword(keyword, isLiteral, true);
        KeywordSearchQuery chunksQuery = new LuceneQuery(new KeywordList(Arrays.asList(keywordQuery)), keywordQuery);
        chunksQuery.escape();
>>>>>>> 3339a0c5
        chunksQuery.addFilter(new KeywordQueryFilter(FilterType.CHUNK, this.objectId));

        hits = chunksQuery.performQuery();
        loadPageInfoFromHits();
    }

    /**
     * Load the paging info from the QueryResults object.
     */
    synchronized private void loadPageInfoFromHits() {
        isLiteral = hits.getQuery().isLiteral();
        //organize the hits by page, filter as needed
        for (Keyword k : hits.getKeywords()) {
            for (KeywordHit hit : hits.getResults(k)) {
                int chunkID = hit.getChunkId();
                if (artifact != null) {
                    if (chunkID != 0 && this.objectId == hit.getSolrObjectId()) {
                        String hit1 = hit.getHit();
                        if (keywords.stream().anyMatch(hit1::contains)) {
                            numberOfHitsPerPage.put(chunkID, 0); //unknown number of matches in the page
                            currentHitPerPage.put(chunkID, 0); //set current hit to 0th

                        }
                    }
                } else {
                    if (chunkID != 0 && this.objectId == hit.getSolrObjectId()) {

                        numberOfHitsPerPage.put(chunkID, 0); //unknown number of matches in the page
                        currentHitPerPage.put(chunkID, 0); //set current hit to 0th

                        if (StringUtils.isNotBlank(hit.getHit())) {
                            this.keywords.add(hit.getHit());
                        }
                    }
                }
            }
        }

        //set page to first page having highlights
        this.currentPage = pages.stream().findFirst().orElse(1);

        isPageInfoLoaded = true;
    }

    /**
     * Constructs a complete, escaped Solr query that is ready to be used.
     *
     * @param query         keyword term to be searched for
     * @param literal_query flag whether query is literal or regex
     *
     * @return Solr query string
     */
    static private String constructEscapedSolrQuery(String query) {
        return LuceneQuery.HIGHLIGHT_FIELD + ":" + "\"" + KeywordSearchUtil.escapeLuceneQuery(query) + "\"";
    }

    private int getIndexOfCurrentPage() {
        return Iterators.indexOf(pages.iterator(), this.currentPage::equals);
    }

    @Override
    public int getNumberPages() {
        //return number of pages that have hits
        return this.numberPages;
    }

    @Override
    public int getCurrentPage() {
        return this.currentPage;
    }

    @Override
    public boolean hasNextPage() {
        return getIndexOfCurrentPage() < pages.size() - 1;
    }

    @Override
    public boolean hasPreviousPage() {
        return getIndexOfCurrentPage() > 0;
    }

    @Override
    public int nextPage() {
        if (hasNextPage()) {
            currentPage = Iterators.get(pages.iterator(), getIndexOfCurrentPage() + 1);
            return currentPage;
        } else {
            throw new IllegalStateException("No next page.");
        }
    }

    @Override
    public int previousPage() {
        if (hasPreviousPage()) {
            currentPage = Iterators.get(pages.iterator(), getIndexOfCurrentPage() - 1);
            return currentPage;
        } else {
            throw new IllegalStateException("No previous page.");
        }
    }

    @Override
    public boolean hasNextItem() {
        if (!this.currentHitPerPage.containsKey(currentPage)) {
            return false;
        }
        return this.currentHitPerPage.get(currentPage) < this.numberOfHitsPerPage.get(currentPage);
    }

    @Override
    public boolean hasPreviousItem() {
        if (!this.currentHitPerPage.containsKey(currentPage)) {
            return false;
        }
        return this.currentHitPerPage.get(currentPage) > 1;
    }

    @Override
    public int nextItem() {
        if (!hasNextItem()) {
            throw new IllegalStateException("No next item.");
        }
        int cur = currentHitPerPage.get(currentPage) + 1;
        currentHitPerPage.put(currentPage, cur);
        return cur;
    }

    @Override
    public int previousItem() {
        if (!hasPreviousItem()) {
            throw new IllegalStateException("No previous item.");
        }
        int cur = currentHitPerPage.get(currentPage) - 1;
        currentHitPerPage.put(currentPage, cur);
        return cur;
    }

    @Override
    public int currentItem() {
        if (!this.currentHitPerPage.containsKey(currentPage)) {
            return 0;
        }
        return currentHitPerPage.get(currentPage);
    }

    @Override
    public String getText() {
        try {
            loadPageInfo(); //inits once
            SolrQuery q = new SolrQuery();
            q.setShowDebugInfo(DEBUG); //debug

            String contentIdStr = Long.toString(this.objectId);
            if (numberPages != 0) {
                final String chunkID = Integer.toString(this.currentPage);
                contentIdStr += "0".equals(chunkID) ? "" : "_" + chunkID;
            }
            final String filterQuery = Server.Schema.ID.toString() + ":" + KeywordSearchUtil.escapeLuceneQuery(contentIdStr);

            double indexSchemaVersion = NumberUtils.toDouble(solrServer.getIndexInfo().getSchemaVersion());
            //choose field to highlight based on isLiteral and Solr index schema version.
            String highlightField = (isLiteral || (indexSchemaVersion < 2.0))
                    ? LuceneQuery.HIGHLIGHT_FIELD
                    : Server.Schema.CONTENT_STR.toString();
            if (isLiteral) {
                //if the query is literal try to get solr to do the highlighting
                final String highlightQuery = keywords.stream()
                        .map(HighlightedText::constructEscapedSolrQuery)
                        .collect(Collectors.joining(" "));

                q.setQuery(highlightQuery);
                q.addField(highlightField);
                q.addFilterQuery(filterQuery);
                q.addHighlightField(highlightField);
                q.setHighlightFragsize(0); // don't fragment the highlight, works with original highlighter, or needs "single" list builder with FVH

                //tune the highlighter
                q.setParam("hl.useFastVectorHighlighter", "on"); //fast highlighter scales better than standard one NON-NLS
                q.setParam("hl.tag.pre", HIGHLIGHT_PRE); //makes sense for FastVectorHighlighter only NON-NLS
                q.setParam("hl.tag.post", HIGHLIGHT_POST); //makes sense for FastVectorHighlighter only NON-NLS
                q.setParam("hl.fragListBuilder", "single"); //makes sense for FastVectorHighlighter only NON-NLS

                //docs says makes sense for the original Highlighter only, but not really
                q.setParam("hl.maxAnalyzedChars", Server.HL_ANALYZE_CHARS_UNLIMITED); //NON-NLS
            } else {
                /*
                 * if the query is not literal just pull back the text. We will
                 * do the highlighting in autopsy.
                 */
                q.setQuery(filterQuery);
                q.addField(highlightField);
            }

            QueryResponse response = solrServer.query(q, METHOD.POST);

            // There should never be more than one document since there will 
            // either be a single chunk containing hits or we narrow our
            // query down to the current page/chunk.
            if (response.getResults().size() > 1) {
                logger.log(Level.WARNING, "Unexpected number of results for Solr highlighting query: {0}", q); //NON-NLS
            }
            String highlightedContent;
            Map<String, Map<String, List<String>>> responseHighlight = response.getHighlighting();

            if (responseHighlight == null) {
                highlightedContent = attemptManualHighlighting(response.getResults(), highlightField, keywords);
            } else {
                Map<String, List<String>> responseHighlightID = responseHighlight.get(contentIdStr);

                if (responseHighlightID == null) {
                    highlightedContent = attemptManualHighlighting(response.getResults(), highlightField, keywords);
                } else {
                    List<String> contentHighlights = responseHighlightID.get(LuceneQuery.HIGHLIGHT_FIELD);
                    if (contentHighlights == null) {
                        highlightedContent = attemptManualHighlighting(response.getResults(), highlightField, keywords);
                    } else {
                        // extracted content (minus highlight tags) is HTML-escaped
                        highlightedContent = contentHighlights.get(0).trim();
                    }
                }
            }
            highlightedContent = insertAnchors(highlightedContent);

            return "<html><pre>" + highlightedContent + "</pre></html>"; //NON-NLS
        } catch (TskCoreException | KeywordSearchModuleException | NoOpenCoreException ex) {
            logger.log(Level.SEVERE, "Error getting highlighted text for " + objectId, ex); //NON-NLS
            return NbBundle.getMessage(this.getClass(), "HighlightedMatchesSource.getMarkup.queryFailedMsg");
        }
    }

    @Override
    public String toString() {
        return NbBundle.getMessage(this.getClass(), "HighlightedMatchesSource.toString");
    }

    @Override
    public boolean isSearchable() {
        return true;
    }

    @Override
    public String getAnchorPrefix() {
        return ANCHOR_PREFIX;
    }

    @Override
    public int getNumberHits() {
        if (!this.numberOfHitsPerPage.containsKey(this.currentPage)) {
            return 0;
        }
        return this.numberOfHitsPerPage.get(this.currentPage);

    }

    /**
     * If the Solr query does not produce valid highlighting, we attempt to add
     * the highlighting ourselves. We do this by taking the text returned from
     * the document that contains a hit and searching that text for the keyword
     * that produced the hit.
     *
     * @param solrDocumentList The list of Solr documents returned in response
     *                         to a Solr query. We expect there to only ever be
     *                         a single document.
     *
     * @return Either a string with the keyword highlighted or a string
     *         indicating that we did not find a hit in the document.
     */
    static String attemptManualHighlighting(SolrDocumentList solrDocumentList, String highlightField, Collection<String> keywords) {
        if (solrDocumentList.isEmpty()) {
            return NbBundle.getMessage(HighlightedText.class,
                    "HighlightedMatchesSource.getMarkup.noMatchMsg");
        }

        // It doesn't make sense for there to be more than a single document in
        // the list since this class presents a single page (document) of highlighted
        // content at a time.  Hence we can just use get(0).
        String text = solrDocumentList.get(0).getOrDefault(highlightField, "").toString();

        // Escape any HTML content that may be in the text. This is needed in
        // order to correctly display the text in the content viewer.
        // Must be done before highlighting tags are added. If we were to 
        // perform HTML escaping after adding the highlighting tags we would
        // not see highlighted text in the content viewer.
        text = StringEscapeUtils.escapeHtml(text);

        StringBuilder highlightedText = new StringBuilder("");

        //do a highlighting pass for each keyword
        for (String keyword : keywords) {
            //we also need to escape the keyword so that it matches the escpared text
            final String escapedKeyword = StringEscapeUtils.escapeHtml(keyword);
            int textOffset = 0;
            int hitOffset = StringUtils.indexOfIgnoreCase(text, escapedKeyword, textOffset);
            while (hitOffset != -1) {
                // Append the portion of text up to (but not including) the hit.
                highlightedText.append(text.substring(textOffset, hitOffset));
                // Add in the highlighting around the keyword.
                highlightedText.append(HIGHLIGHT_PRE);
                highlightedText.append(keyword);
                highlightedText.append(HIGHLIGHT_POST);

                // Advance the text offset past the keyword.
                textOffset = hitOffset + escapedKeyword.length();

                hitOffset = StringUtils.indexOfIgnoreCase(text, escapedKeyword, textOffset);
            }
            // Append the remainder of text field
            highlightedText.append(text.substring(textOffset, text.length()));

            if (highlightedText.length() == 0) {
                return NbBundle.getMessage(HighlightedText.class,
                        "HighlightedMatchesSource.getMarkup.noMatchMsg");
            }
            //reset for next pass
            text = highlightedText.toString();
            highlightedText = new StringBuilder("");
        }
        return text;
    }

    /**
     * Anchors are used to navigate back and forth between hits on the same page
     * and to navigate to hits on the next/previous page.
     *
     * @param searchableContent
     *
     * @return
     */
    private String insertAnchors(String searchableContent) {
        StringBuilder buf = new StringBuilder(searchableContent);
        final String searchToken = HIGHLIGHT_PRE;
        final int indexSearchTokLen = searchToken.length();
        final String insertPre = "<a name='" + ANCHOR_PREFIX; //NON-NLS
        final String insertPost = "'></a>"; //NON-NLS
        int count = 0;
        int searchOffset = 0;
        int index = buf.indexOf(searchToken, searchOffset);
        while (index >= 0) {
            String insertString = insertPre + Integer.toString(count + 1) + insertPost;
            int insertStringLen = insertString.length();
            buf.insert(index, insertString);
            searchOffset = index + indexSearchTokLen + insertStringLen; //next offset past this anchor
            ++count;
            index = buf.indexOf(searchToken, searchOffset);
        }

        //store total hits for this page, now that we know it
        this.numberOfHitsPerPage.put(this.currentPage, count);
        if (this.currentItem() == 0 && this.hasNextItem()) {
            this.nextItem();
        }

        return buf.toString();
    }

}<|MERGE_RESOLUTION|>--- conflicted
+++ resolved
@@ -190,13 +190,7 @@
         KeywordSearchQuery chunksQuery = KeywordSearchUtil.getQueryForKeyword(keywordQuery, new KeywordList(Arrays.asList(keywordQuery)));
         // Run a query to figure out which chunks for the current object have
         // hits for this keyword.
-<<<<<<< HEAD
-
-=======
-        Keyword keywordQuery = new Keyword(keyword, isLiteral, true);
-        KeywordSearchQuery chunksQuery = new LuceneQuery(new KeywordList(Arrays.asList(keywordQuery)), keywordQuery);
-        chunksQuery.escape();
->>>>>>> 3339a0c5
+
         chunksQuery.addFilter(new KeywordQueryFilter(FilterType.CHUNK, this.objectId));
 
         hits = chunksQuery.performQuery();
