--- conflicted
+++ resolved
@@ -438,13 +438,8 @@
 
     private void exportButtonActionPerformed(java.awt.event.ActionEvent evt) {//GEN-FIRST:event_exportButtonActionPerformed
 
-<<<<<<< HEAD
-        final String FEATURE_NAME = NbBundle
-                .getMessage(this.getClass(), "KeywordSearchEditListPanel.exportButtonActionPerformed.featureName");
-=======
         final String FEATURE_NAME = NbBundle.getMessage(this.getClass(),
                                                         "KeywordSearchEditListPanel.exportButtonAction.featureName.text");
->>>>>>> 6088b62b
 
         JFileChooser chooser = new JFileChooser();
         final String EXTENSION = "xml";
