--- conflicted
+++ resolved
@@ -32,64 +32,12 @@
   <Layout>
     <DimensionLayout dim="0">
       <Group type="103" groupAlignment="0" attributes="0">
-<<<<<<< HEAD
           <Component id="jPanel1" min="-2" max="-2" attributes="0"/>
-=======
-          <Group type="102" alignment="1" attributes="0">
-              <Group type="103" groupAlignment="0" attributes="0">
-                  <Group type="102" attributes="0">
-                      <Component id="infoLabel" min="-2" max="-2" attributes="0"/>
-                      <EmptySpace min="0" pref="0" max="32767" attributes="0"/>
-                  </Group>
-                  <Component id="jScrollPane2" pref="377" max="32767" attributes="0"/>
-              </Group>
-              <EmptySpace max="-2" attributes="0"/>
-              <Group type="103" groupAlignment="0" max="-2" attributes="0">
-                  <Component id="selectButton" max="32767" attributes="0"/>
-                  <Component id="clearButton" max="32767" attributes="0"/>
-              </Group>
-              <EmptySpace min="-2" pref="2" max="-2" attributes="0"/>
-          </Group>
-          <Group type="102" attributes="0">
-              <Group type="103" groupAlignment="0" attributes="0">
-                  <Component id="errorLabel" min="-2" max="-2" attributes="0"/>
-                  <Group type="102" attributes="0">
-                      <Component id="displayNameLabel" min="-2" max="-2" attributes="0"/>
-                      <EmptySpace type="unrelated" max="-2" attributes="0"/>
-                      <Component id="jButton1" min="-2" max="-2" attributes="0"/>
-                  </Group>
-              </Group>
-              <EmptySpace max="32767" attributes="0"/>
-          </Group>
->>>>>>> a84984c5
       </Group>
     </DimensionLayout>
     <DimensionLayout dim="1">
       <Group type="103" groupAlignment="0" attributes="0">
-<<<<<<< HEAD
           <Component id="jPanel1" min="-2" max="-2" attributes="0"/>
-=======
-          <Group type="102" alignment="0" attributes="0">
-              <Component id="infoLabel" min="-2" max="-2" attributes="0"/>
-              <EmptySpace max="-2" attributes="0"/>
-              <Group type="103" groupAlignment="1" attributes="0">
-                  <Group type="102" attributes="0">
-                      <Component id="selectButton" min="-2" max="-2" attributes="0"/>
-                      <EmptySpace min="-2" pref="36" max="-2" attributes="0"/>
-                      <Component id="clearButton" min="-2" max="-2" attributes="0"/>
-                  </Group>
-                  <Component id="jScrollPane2" min="-2" pref="82" max="-2" attributes="0"/>
-              </Group>
-              <EmptySpace type="separate" max="-2" attributes="0"/>
-              <Group type="103" groupAlignment="3" attributes="0">
-                  <Component id="jButton1" alignment="3" min="-2" max="-2" attributes="0"/>
-                  <Component id="displayNameLabel" alignment="3" min="-2" max="-2" attributes="0"/>
-              </Group>
-              <EmptySpace min="-2" pref="13" max="-2" attributes="0"/>
-              <Component id="errorLabel" min="-2" max="-2" attributes="0"/>
-              <EmptySpace min="-2" pref="7" max="-2" attributes="0"/>
-          </Group>
->>>>>>> a84984c5
       </Group>
     </DimensionLayout>
   </Layout>
@@ -140,7 +88,7 @@
                   </Group>
                   <EmptySpace max="-2" attributes="0"/>
                   <Group type="103" groupAlignment="3" attributes="0">
-                      <Component id="changeNameButton" alignment="3" min="-2" pref="20" max="-2" attributes="0"/>
+                      <Component id="changeNameButton" alignment="3" min="-2" max="-2" attributes="0"/>
                       <Component id="displayNameLabel" alignment="3" min="-2" max="-2" attributes="0"/>
                   </Group>
                   <EmptySpace min="-2" pref="13" max="-2" attributes="0"/>
