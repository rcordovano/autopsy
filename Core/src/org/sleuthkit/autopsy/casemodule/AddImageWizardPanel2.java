/*
 * Autopsy Forensic Browser
 *
 * Copyright 2011 Basis Technology Corp.
 * Contact: carrier <at> sleuthkit <dot> org
 *
 * Licensed under the Apache License, Version 2.0 (the "License");
 * you may not use this file except in compliance with the License.
 * You may obtain a copy of the License at
 *
 *     http://www.apache.org/licenses/LICENSE-2.0
 *
 * Unless required by applicable law or agreed to in writing, software
 * distributed under the License is distributed on an "AS IS" BASIS,
 * WITHOUT WARRANTIES OR CONDITIONS OF ANY KIND, either express or implied.
 * See the License for the specific language governing permissions and
 * limitations under the License.
 */
package org.sleuthkit.autopsy.casemodule;

import java.awt.Color;
import java.util.HashSet;
import java.util.Iterator;
import java.util.Set;
import javax.swing.event.ChangeEvent;
import javax.swing.event.ChangeListener;
import org.openide.WizardDescriptor;
import org.openide.util.HelpCtx;
import org.openide.util.Lookup;

/**
 * The "Add Image" wizard panel2. Handles processing the image in a worker
 * thread, and any errors that may occur during the add process.
 */
class AddImageWizardPanel2 implements WizardDescriptor.Panel<WizardDescriptor> {
    private boolean imgAdded;
    
    /**
     * The visual component that displays this panel. If you need to access the
     * component from this class, just use getComponent().
     */
    private AddImageVisualPanel2 component;

    /**
     * Get the visual component for the panel. In this template, the component
     * is kept separate. This can be more efficient: if the wizard is created
     * but never displayed, or not all panels are displayed, it is better to
     * create only those which really need to be visible.
     *
     * @return component the UI component of this wizard panel
     */
    @Override
    public AddImageVisualPanel2 getComponent() {
        if (component == null) {
            component = new AddImageVisualPanel2();
        }
        return component;
    }

    /**
     * Help for this panel. When the panel is active, this is used as the help
     * for the wizard dialog.
     *
     * @return HelpCtx.DEFAULT_HELP the help for this panel
     */
    @Override
    public HelpCtx getHelp() {
        // Show no Help button for this panel:
        return HelpCtx.DEFAULT_HELP;
    }

    /**
     * Tests whether the panel is finished and it is safe to proceed to the next
     * one. If the panel is valid, the "Next" button will be enabled.
     *
     * @return boolean true if can proceed to the next one, false otherwise
     */
    @Override
    public boolean isValid() {
        // set the focus to the next button of the wizard dialog if it's enabled
        if (imgAdded) {
            Lookup.getDefault().lookup(AddImageAction.class).requestFocusButton("Next >");
        }

        return imgAdded;
    }

    /**
     * Updates the UI to display the add image process has begun.
     */
    void setStateStarted() {
        component.getCrDbProgressBar().setIndeterminate(true);
        component.changeProgressBarTextAndColor("*Adding the image may take some time for large images.", 0, Color.black);
    }

    /**
     * Updates the UI to display the add image process is over.
     */
    void setStateFinished() {
        imgAdded = true;
        fireChangeEvent();
    }
    private final Set<ChangeListener> listeners = new HashSet<ChangeListener>(1); // or can use ChangeSupport in NB 6.0

    /**
     * Adds a listener to changes of the panel's validity.
     *
     * @param l the change listener to add
     */
    @Override
    public final void addChangeListener(ChangeListener l) {
        synchronized (listeners) {
            listeners.add(l);
        }
    }

    /**
     * Removes a listener to changes of the panel's validity.
     *
     * @param l the change listener to move
     */
    @Override
    public final void removeChangeListener(ChangeListener l) {
        synchronized (listeners) {
            listeners.remove(l);
        }
    }

    /**
     * This method is auto-generated. It seems that this method is used to
     * listen to any change in this wizard panel.
     */
    protected final void fireChangeEvent() {
        Iterator<ChangeListener> it;
        synchronized (listeners) {
            it = new HashSet<ChangeListener>(listeners).iterator();
        }
        ChangeEvent ev = new ChangeEvent(this);
        while (it.hasNext()) {
            it.next().stateChanged(ev);
        }
    }

    /**
     * Load the image locations from the WizardDescriptor settings object, and
     * the
     *
     * @param settings the setting to be read from
     */
    @Override
    public void readSettings(WizardDescriptor settings) {
    }

    /**
     *
     * @param settings the setting to be stored to
     */
    @Override
    public void storeSettings(WizardDescriptor settings) {
        getComponent().resetInfoPanel();
    }
<<<<<<< HEAD

    /**
     * Thread that will make the JNI call to ingest the image.
     */
    private class AddImgTask extends SwingWorker<Integer, Integer> {

        private JProgressBar progressBar;
        private Case currentCase;
        // true if the process was requested to stop
        private boolean interrupted = false;
        private boolean hasCritError = false;
        private String errorString = null;
        private WizardDescriptor settings;
        
        private long start;

        protected AddImgTask(WizardDescriptor settings) {
            this.progressBar = getComponent().getCrDbProgressBar();
            currentCase = Case.getCurrentCase();
            this.settings = settings;
        }

        /**
         * Starts the addImage process, but does not commit the results.
         *
         * @return
         * @throws Exception
         */
        @Override
        protected Integer doInBackground() {
            start = System.currentTimeMillis();
            this.setProgress(0);


            // Add a cleanup task to interupt the backgroud process if the
            // wizard exits while the background process is running.
            AddImageAction.CleanupTask cancelledWhileRunning = action.new CleanupTask() {
                @Override
                void cleanup() throws Exception {
                    logger.log(Level.INFO, "Add image process interrupted.");
                    addImageTask.interrupt(); //it might take time to truly interrupt
                }
            };


            try {
                //lock DB for writes in EWT thread
                //wait until lock acquired in EWT
                EventQueue.invokeAndWait(new Runnable() {
                    @Override
                    public void run() {
                        SleuthkitCase.dbWriteLock();
                    }
                });
            } catch (InterruptedException ex) {
                logger.log(Level.WARNING, "Errors occurred while running add image, could not acquire lock. ", ex);
                return 0;

            } catch (InvocationTargetException ex) {
                logger.log(Level.WARNING, "Errors occurred while running add image, could not acquire lock. ", ex);
                return 0;
            }


            process = currentCase.makeAddImageProcess(timeZone, true, noFatOrphans);
            cancelledWhileRunning.enable();
            try {
                process.run(new String[]{imgPath});
            } catch (TskCoreException ex) {
                logger.log(Level.WARNING, "Core errors occurred while running add image. ", ex);
                //critical core/system error and process needs to be interrupted
                hasCritError = true;
                errorString = ex.getMessage();
            } catch (TskDataException ex) {
                logger.log(Level.WARNING, "Data errors occurred while running add image. ", ex);
                errorString = ex.getMessage();
            } finally {
                // process is over, doesn't need to be dealt with if cancel happens
                cancelledWhileRunning.disable();
            }
            this.setProgress(100);
            return 0;
        }

        /**
         *
         * (called by EventDispatch Thread after doInBackground finishes)
         */
        @Override
        protected void done() {
            progressBar.setIndeterminate(false);

            // attempt actions that might fail and force the process to stop

            try {
                //get() will block until doInBackground done and throw any exceptions 
                //that were thrown in the background task
                //if process was stopped, stop should have been complete (otherwise, unsafe to revert() )
                get();
                logger.log(Level.INFO, "Adding image took " + (System.currentTimeMillis() - start) + " ms.");
            } catch (InterruptedException e) {
            } catch (ExecutionException e) {
            } finally {
                if (interrupted || hasCritError) {
                    logger.log(Level.INFO, "Handling errors or interruption that occured in add image process");
                    revert();
                    if (hasCritError) {
                        //core error
                         getComponent().setErrors(errorString, true);
                    }
                    return;
                } else if (errorString != null) {
                    //data error (non-critical)
                    logger.log(Level.INFO, "Handling non-critical errors that occured in add image process");
                    getComponent().setErrors(errorString, false);
                }
            }


            try {
                // When everything happens without an error:

                // the add-image process needs to be reverted if the wizard doesn't finish
                cleanupImage = action.new CleanupTask() {
                    //note, CleanupTask runs inside EWT thread
                    @Override
                    void cleanup() throws Exception {
                        logger.log(Level.INFO, "Running cleanup task after add image process");
                        revert();
                    }
                };
                cleanupImage.enable();

                if (errorString == null) 
                    getComponent().changeProgressBarTextAndColor("*Image added.", 100, Color.black); // complete progress bar

                // Get attention for the process finish
                java.awt.Toolkit.getDefaultToolkit().beep(); //BEEP!
                AddImageVisualPanel2 panel = getComponent();
                if (panel != null) {
                    Window w = SwingUtilities.getWindowAncestor(panel);
                    if (w != null) {
                        w.toFront();
                    }
                }

                setDbCreated(true);
                
                // Commit the image
                if (newImage != null) //already commited
                {
                    return;
                }

                if (process != null) {
                    // commit anything
                    try {
                        commitImage(settings);
                    } catch (Exception ex) {
                        // Log error/display warning
                        logger.log(Level.SEVERE, "Error adding image to case.", ex);
                    }
                } else {
                    logger.log(Level.SEVERE, "Missing image process object");
                }
                
                // Start the ingest process
                if (newImage != null && !ingested) {
                    ingestConfig.setImage(newImage);
                    ingestConfig.start();
                    ingested = true;
                    getComponent().changeProgressBarTextAndColor("*Image added and Ingest started.", 100, Color.black); // complete progress bar
                }

            } catch (Exception ex) {
                //handle unchecked exceptions post image add

                logger.log(Level.WARNING, "Unexpected errors occurred while running post add image cleanup. ", ex);

                getComponent().changeProgressBarTextAndColor("*Failed to add image.", 0, Color.black); // set error message

                // Log error/display warning
                Logger logger = Logger.getLogger(AddImgTask.class.getName());
                logger.log(Level.SEVERE, "Error adding image to case", ex);
            } finally {
            }
        }

        void interrupt() throws Exception {
            interrupted = true;
            try {
                logger.log(Level.INFO, "interrupt() add image process");
                process.stop();  //it might take time to truly stop processing and writing to db
            } catch (TskException ex) {
                throw new Exception("Error stopping add-image process.", ex);
            }
        }

        //runs in EWT
        void revert() {
            try {
                logger.log(Level.INFO, "Revert after add image process");
                try {
                    process.revert();
                } catch (TskCoreException ex) {
                    logger.log(Level.WARNING, "Error reverting add image process", ex);
                }
            } finally {
                //unlock db write within EWT thread
                SleuthkitCase.dbWriteUnlock();
            }
        }
    }

    /**
     * Commit the finished AddImageProcess, and cancel the CleanupTask that
     * would have reverted it.
     * @param settings property set to get AddImageProcess and CleanupTask from
     * @throws Exception if commit or adding the image to the case failed
     */
    private void commitImage(WizardDescriptor settings) throws Exception {

        String timezone = settings.getProperty(AddImageAction.TIMEZONE_PROP).toString();
        settings.putProperty(AddImageAction.IMAGEID_PROP, "");

        long imageId = 0;
        try {
            imageId = process.commit();
        } 
        catch (TskException e) {
            logger.log(Level.WARNING, "Errors occured while committing the image", e);
        }
        finally {
            //commit done, unlock db write in EWT thread
            //before doing anything else
            SleuthkitCase.dbWriteUnlock();

            if (imageId != 0) {
                newImage = Case.getCurrentCase().addImage(imgPath, imageId, timezone);
                settings.putProperty(AddImageAction.IMAGEID_PROP, imageId);
            }

            // Can't bail and revert image add after commit, so disable image cleanup
            // task
            cleanupImage.disable();
            settings.putProperty(AddImageAction.IMAGECLEANUPTASK_PROP, null);
        }
    }
=======
>>>>>>> 7a9e99c1
}<|MERGE_RESOLUTION|>--- conflicted
+++ resolved
@@ -159,255 +159,8 @@
     public void storeSettings(WizardDescriptor settings) {
         getComponent().resetInfoPanel();
     }
-<<<<<<< HEAD
-
-    /**
-     * Thread that will make the JNI call to ingest the image.
-     */
-    private class AddImgTask extends SwingWorker<Integer, Integer> {
-
-        private JProgressBar progressBar;
-        private Case currentCase;
-        // true if the process was requested to stop
-        private boolean interrupted = false;
-        private boolean hasCritError = false;
-        private String errorString = null;
-        private WizardDescriptor settings;
-        
-        private long start;
-
-        protected AddImgTask(WizardDescriptor settings) {
-            this.progressBar = getComponent().getCrDbProgressBar();
-            currentCase = Case.getCurrentCase();
-            this.settings = settings;
-        }
-
-        /**
-         * Starts the addImage process, but does not commit the results.
-         *
-         * @return
-         * @throws Exception
-         */
-        @Override
-        protected Integer doInBackground() {
-            start = System.currentTimeMillis();
-            this.setProgress(0);
 
 
-            // Add a cleanup task to interupt the backgroud process if the
-            // wizard exits while the background process is running.
-            AddImageAction.CleanupTask cancelledWhileRunning = action.new CleanupTask() {
-                @Override
-                void cleanup() throws Exception {
-                    logger.log(Level.INFO, "Add image process interrupted.");
-                    addImageTask.interrupt(); //it might take time to truly interrupt
-                }
-            };
+ 
 
-
-            try {
-                //lock DB for writes in EWT thread
-                //wait until lock acquired in EWT
-                EventQueue.invokeAndWait(new Runnable() {
-                    @Override
-                    public void run() {
-                        SleuthkitCase.dbWriteLock();
-                    }
-                });
-            } catch (InterruptedException ex) {
-                logger.log(Level.WARNING, "Errors occurred while running add image, could not acquire lock. ", ex);
-                return 0;
-
-            } catch (InvocationTargetException ex) {
-                logger.log(Level.WARNING, "Errors occurred while running add image, could not acquire lock. ", ex);
-                return 0;
-            }
-
-
-            process = currentCase.makeAddImageProcess(timeZone, true, noFatOrphans);
-            cancelledWhileRunning.enable();
-            try {
-                process.run(new String[]{imgPath});
-            } catch (TskCoreException ex) {
-                logger.log(Level.WARNING, "Core errors occurred while running add image. ", ex);
-                //critical core/system error and process needs to be interrupted
-                hasCritError = true;
-                errorString = ex.getMessage();
-            } catch (TskDataException ex) {
-                logger.log(Level.WARNING, "Data errors occurred while running add image. ", ex);
-                errorString = ex.getMessage();
-            } finally {
-                // process is over, doesn't need to be dealt with if cancel happens
-                cancelledWhileRunning.disable();
-            }
-            this.setProgress(100);
-            return 0;
-        }
-
-        /**
-         *
-         * (called by EventDispatch Thread after doInBackground finishes)
-         */
-        @Override
-        protected void done() {
-            progressBar.setIndeterminate(false);
-
-            // attempt actions that might fail and force the process to stop
-
-            try {
-                //get() will block until doInBackground done and throw any exceptions 
-                //that were thrown in the background task
-                //if process was stopped, stop should have been complete (otherwise, unsafe to revert() )
-                get();
-                logger.log(Level.INFO, "Adding image took " + (System.currentTimeMillis() - start) + " ms.");
-            } catch (InterruptedException e) {
-            } catch (ExecutionException e) {
-            } finally {
-                if (interrupted || hasCritError) {
-                    logger.log(Level.INFO, "Handling errors or interruption that occured in add image process");
-                    revert();
-                    if (hasCritError) {
-                        //core error
-                         getComponent().setErrors(errorString, true);
-                    }
-                    return;
-                } else if (errorString != null) {
-                    //data error (non-critical)
-                    logger.log(Level.INFO, "Handling non-critical errors that occured in add image process");
-                    getComponent().setErrors(errorString, false);
-                }
-            }
-
-
-            try {
-                // When everything happens without an error:
-
-                // the add-image process needs to be reverted if the wizard doesn't finish
-                cleanupImage = action.new CleanupTask() {
-                    //note, CleanupTask runs inside EWT thread
-                    @Override
-                    void cleanup() throws Exception {
-                        logger.log(Level.INFO, "Running cleanup task after add image process");
-                        revert();
-                    }
-                };
-                cleanupImage.enable();
-
-                if (errorString == null) 
-                    getComponent().changeProgressBarTextAndColor("*Image added.", 100, Color.black); // complete progress bar
-
-                // Get attention for the process finish
-                java.awt.Toolkit.getDefaultToolkit().beep(); //BEEP!
-                AddImageVisualPanel2 panel = getComponent();
-                if (panel != null) {
-                    Window w = SwingUtilities.getWindowAncestor(panel);
-                    if (w != null) {
-                        w.toFront();
-                    }
-                }
-
-                setDbCreated(true);
-                
-                // Commit the image
-                if (newImage != null) //already commited
-                {
-                    return;
-                }
-
-                if (process != null) {
-                    // commit anything
-                    try {
-                        commitImage(settings);
-                    } catch (Exception ex) {
-                        // Log error/display warning
-                        logger.log(Level.SEVERE, "Error adding image to case.", ex);
-                    }
-                } else {
-                    logger.log(Level.SEVERE, "Missing image process object");
-                }
-                
-                // Start the ingest process
-                if (newImage != null && !ingested) {
-                    ingestConfig.setImage(newImage);
-                    ingestConfig.start();
-                    ingested = true;
-                    getComponent().changeProgressBarTextAndColor("*Image added and Ingest started.", 100, Color.black); // complete progress bar
-                }
-
-            } catch (Exception ex) {
-                //handle unchecked exceptions post image add
-
-                logger.log(Level.WARNING, "Unexpected errors occurred while running post add image cleanup. ", ex);
-
-                getComponent().changeProgressBarTextAndColor("*Failed to add image.", 0, Color.black); // set error message
-
-                // Log error/display warning
-                Logger logger = Logger.getLogger(AddImgTask.class.getName());
-                logger.log(Level.SEVERE, "Error adding image to case", ex);
-            } finally {
-            }
-        }
-
-        void interrupt() throws Exception {
-            interrupted = true;
-            try {
-                logger.log(Level.INFO, "interrupt() add image process");
-                process.stop();  //it might take time to truly stop processing and writing to db
-            } catch (TskException ex) {
-                throw new Exception("Error stopping add-image process.", ex);
-            }
-        }
-
-        //runs in EWT
-        void revert() {
-            try {
-                logger.log(Level.INFO, "Revert after add image process");
-                try {
-                    process.revert();
-                } catch (TskCoreException ex) {
-                    logger.log(Level.WARNING, "Error reverting add image process", ex);
-                }
-            } finally {
-                //unlock db write within EWT thread
-                SleuthkitCase.dbWriteUnlock();
-            }
-        }
-    }
-
-    /**
-     * Commit the finished AddImageProcess, and cancel the CleanupTask that
-     * would have reverted it.
-     * @param settings property set to get AddImageProcess and CleanupTask from
-     * @throws Exception if commit or adding the image to the case failed
-     */
-    private void commitImage(WizardDescriptor settings) throws Exception {
-
-        String timezone = settings.getProperty(AddImageAction.TIMEZONE_PROP).toString();
-        settings.putProperty(AddImageAction.IMAGEID_PROP, "");
-
-        long imageId = 0;
-        try {
-            imageId = process.commit();
-        } 
-        catch (TskException e) {
-            logger.log(Level.WARNING, "Errors occured while committing the image", e);
-        }
-        finally {
-            //commit done, unlock db write in EWT thread
-            //before doing anything else
-            SleuthkitCase.dbWriteUnlock();
-
-            if (imageId != 0) {
-                newImage = Case.getCurrentCase().addImage(imgPath, imageId, timezone);
-                settings.putProperty(AddImageAction.IMAGEID_PROP, imageId);
-            }
-
-            // Can't bail and revert image add after commit, so disable image cleanup
-            // task
-            cleanupImage.disable();
-            settings.putProperty(AddImageAction.IMAGECLEANUPTASK_PROP, null);
-        }
-    }
-=======
->>>>>>> 7a9e99c1
 }