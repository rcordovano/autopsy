/*
 * Central Repository
 *
 * Copyright 2015-2018 Basis Technology Corp.
 * Contact: carrier <at> sleuthkit <dot> org
 *
 * Licensed under the Apache License, Version 2.0 (the "License");
 * you may not use this file except in compliance with the License.
 * You may obtain a copy of the License at
 *
 *     http://www.apache.org/licenses/LICENSE-2.0
 *
 * Unless required by applicable law or agreed to in writing, software
 * distributed under the License is distributed on an "AS IS" BASIS,
 * WITHOUT WARRANTIES OR CONDITIONS OF ANY KIND, either express or implied.
 * See the License for the specific language governing permissions and
 * limitations under the License.
 */
package org.sleuthkit.autopsy.centralrepository.contentviewer;

import java.awt.Component;
import java.awt.event.ActionEvent;
import java.awt.event.ActionListener;
import java.io.BufferedWriter;
import java.io.File;
import java.io.IOException;
import java.nio.file.Files;
import java.text.DateFormat;
import java.text.ParseException;
import java.text.SimpleDateFormat;
import java.util.ArrayList;
import java.util.Calendar;
import java.util.Collection;
import java.util.HashMap;
import java.util.List;
import java.util.Locale;
import java.util.Map;
import java.util.Objects;
import java.util.logging.Level;
import org.sleuthkit.autopsy.coreutils.Logger;
import java.util.stream.Collectors;
import javax.swing.JFileChooser;
import javax.swing.JMenuItem;
import javax.swing.JOptionPane;
import static javax.swing.JOptionPane.DEFAULT_OPTION;
import static javax.swing.JOptionPane.PLAIN_MESSAGE;
import static javax.swing.JOptionPane.ERROR_MESSAGE;
import javax.swing.JPanel;
import javax.swing.filechooser.FileNameExtensionFilter;
import javax.swing.table.TableCellRenderer;
import javax.swing.table.TableColumn;
import org.joda.time.DateTimeZone;
import org.joda.time.LocalDateTime;
import org.openide.nodes.Node;
import org.openide.util.NbBundle.Messages;
import org.openide.util.lookup.ServiceProvider;
import org.sleuthkit.autopsy.casemodule.Case;
import org.sleuthkit.autopsy.casemodule.NoCurrentCaseException;
import org.sleuthkit.autopsy.centralrepository.AddEditCentralRepoCommentAction;
import org.sleuthkit.autopsy.corecomponentinterfaces.DataContentViewer;
import org.sleuthkit.autopsy.centralrepository.datamodel.CorrelationAttribute;
import org.sleuthkit.autopsy.centralrepository.datamodel.CorrelationAttributeInstance;
import org.sleuthkit.autopsy.centralrepository.datamodel.EamArtifactUtil;
import org.sleuthkit.autopsy.centralrepository.datamodel.CorrelationCase;
import org.sleuthkit.autopsy.centralrepository.datamodel.EamDbException;
import org.sleuthkit.datamodel.AbstractFile;
import org.sleuthkit.datamodel.BlackboardArtifact;
import org.sleuthkit.datamodel.BlackboardArtifactTag;
import org.sleuthkit.datamodel.Content;
import org.sleuthkit.datamodel.ContentTag;
import org.sleuthkit.datamodel.TskCoreException;
import org.sleuthkit.datamodel.TskException;
import org.sleuthkit.autopsy.centralrepository.datamodel.EamDb;
import org.sleuthkit.autopsy.centralrepository.datamodel.EamDbUtil;
import org.sleuthkit.datamodel.SleuthkitCase;
import org.sleuthkit.datamodel.TskData;

/**
 * View correlation results from other cases
 */
@SuppressWarnings("PMD.SingularField") // UI widgets cause lots of false positives
@ServiceProvider(service = DataContentViewer.class, position = 8)
@Messages({"DataContentViewerOtherCases.title=Other Occurrences",
    "DataContentViewerOtherCases.toolTip=Displays instances of the selected file/artifact from other occurrences.",})
public class DataContentViewerOtherCases extends JPanel implements DataContentViewer {
<<<<<<< HEAD
    
    private static final long serialVersionUID = -1L;
    
    private final static Logger LOGGER = Logger.getLogger(DataContentViewerOtherCases.class.getName());
=======

    private static final long serialVersionUID = -1L;

    private final static Logger logger = Logger.getLogger(DataContentViewerOtherCases.class.getName());
>>>>>>> 59387f26

    private final DataContentViewerOtherCasesTableModel tableModel;
    private final Collection<CorrelationAttribute> correlationAttributes;
    /**
     * Could be null.
     */
    private AbstractFile file;

    /**
     * Creates new form DataContentViewerOtherCases
     */
    public DataContentViewerOtherCases() {
        this.tableModel = new DataContentViewerOtherCasesTableModel();
        this.correlationAttributes = new ArrayList<>();

        initComponents();
        customizeComponents();
        reset();
    }

    private void customizeComponents() {
        ActionListener actList = new ActionListener() {
            @Override
            public void actionPerformed(ActionEvent e) {
                JMenuItem jmi = (JMenuItem) e.getSource();
                if (jmi.equals(selectAllMenuItem)) {
                    otherCasesTable.selectAll();
                } else if (jmi.equals(showCaseDetailsMenuItem)) {
                    showCaseDetails(otherCasesTable.getSelectedRow());
                } else if (jmi.equals(exportToCSVMenuItem)) {
                    try {
                        saveToCSV();
                    } catch (NoCurrentCaseException ex) {
                        logger.log(Level.SEVERE, "Exception while getting open case.", ex); // NON-NLS
                    }
                } else if (jmi.equals(showCommonalityMenuItem)) {
                    showCommonalityDetails();
                } else if (jmi.equals(addCommentMenuItem)) {
                    try {
                        OtherOccurrenceNodeData selectedNode = (OtherOccurrenceNodeData) tableModel.getRow(otherCasesTable.getSelectedRow());
                        AddEditCentralRepoCommentAction action = AddEditCentralRepoCommentAction.createAddEditCommentAction(selectedNode.createCorrelationAttribute());
                        String currentComment = action.addEditCentralRepoComment();
                        selectedNode.updateComment(currentComment);
                        otherCasesTable.repaint();
                    } catch (EamDbException ex) {
                        logger.log(Level.SEVERE, "Error performing Add/Edit Comment action", ex);
                    }
                }
            }
        };

        exportToCSVMenuItem.addActionListener(actList);
        selectAllMenuItem.addActionListener(actList);
        showCaseDetailsMenuItem.addActionListener(actList);
        showCommonalityMenuItem.addActionListener(actList);
        addCommentMenuItem.addActionListener(actList);

        // Set background of every nth row as light grey.
        TableCellRenderer renderer = new DataContentViewerOtherCasesTableCellRenderer();
        otherCasesTable.setDefaultRenderer(Object.class, renderer);
        tableStatusPanelLabel.setVisible(false);

    }

    @Messages({"DataContentViewerOtherCases.correlatedArtifacts.isEmpty=There are no files or artifacts to correlate.",
        "# {0} - commonality percentage",
        "# {1} - correlation type",
        "# {2} - correlation value",
        "DataContentViewerOtherCases.correlatedArtifacts.byType={0}% of data sources have {2} (type: {1})\n",
        "DataContentViewerOtherCases.correlatedArtifacts.title=Attribute Frequency",
        "DataContentViewerOtherCases.correlatedArtifacts.failed=Failed to get frequency details."})
    /**
     * Show how common the selected correlationAttributes are with details
     * dialog.
     */
    private void showCommonalityDetails() {
        if (correlationAttributes.isEmpty()) {
            JOptionPane.showConfirmDialog(showCommonalityMenuItem,
                    Bundle.DataContentViewerOtherCases_correlatedArtifacts_isEmpty(),
                    Bundle.DataContentViewerOtherCases_correlatedArtifacts_title(),
                    DEFAULT_OPTION, PLAIN_MESSAGE);
        } else {
            StringBuilder msg = new StringBuilder(correlationAttributes.size());
            int percentage;
            try {
                EamDb dbManager = EamDb.getInstance();
                for (CorrelationAttribute eamArtifact : correlationAttributes) {
                    percentage = dbManager.getFrequencyPercentage(eamArtifact);
                    msg.append(Bundle.DataContentViewerOtherCases_correlatedArtifacts_byType(percentage,
                            eamArtifact.getCorrelationType().getDisplayName(),
                            eamArtifact.getCorrelationValue()));
                }
                JOptionPane.showConfirmDialog(showCommonalityMenuItem,
                        msg.toString(),
                        Bundle.DataContentViewerOtherCases_correlatedArtifacts_title(),
                        DEFAULT_OPTION, PLAIN_MESSAGE);
            } catch (EamDbException ex) {
                logger.log(Level.SEVERE, "Error getting commonality details.", ex);
                JOptionPane.showConfirmDialog(showCommonalityMenuItem,
                        Bundle.DataContentViewerOtherCases_correlatedArtifacts_failed(),
                        Bundle.DataContentViewerOtherCases_correlatedArtifacts_title(),
                        DEFAULT_OPTION, ERROR_MESSAGE);
            }
        }
    }

    @Messages({"DataContentViewerOtherCases.caseDetailsDialog.notSelected=No Row Selected",
        "DataContentViewerOtherCases.caseDetailsDialog.noDetails=No details for this case.",
        "DataContentViewerOtherCases.caseDetailsDialog.noDetailsReference=No case details for Global reference properties.",
        "DataContentViewerOtherCases.caseDetailsDialog.noCaseNameError=Error",
        "DataContentViewerOtherCases.noOpenCase.errMsg=No open case available."})
    private void showCaseDetails(int selectedRowViewIdx) {
        Case openCase;
        try {
            openCase = Case.getCurrentCaseThrows();
        } catch (NoCurrentCaseException ex) {
            JOptionPane.showConfirmDialog(showCaseDetailsMenuItem,
                    Bundle.DataContentViewerOtherCases_noOpenCase_errMsg(),
                    Bundle.DataContentViewerOtherCases_noOpenCase_errMsg(),
                    DEFAULT_OPTION, PLAIN_MESSAGE);
            return;
        }
        String caseDisplayName = Bundle.DataContentViewerOtherCases_caseDetailsDialog_noCaseNameError();
        try {
            if (-1 != selectedRowViewIdx) {
                EamDb dbManager = EamDb.getInstance();
                int selectedRowModelIdx = otherCasesTable.convertRowIndexToModel(selectedRowViewIdx);
                OtherOccurrenceNodeData nodeData = (OtherOccurrenceNodeData) tableModel.getRow(selectedRowModelIdx);
                CorrelationCase eamCasePartial = nodeData.getCorrelationAttributeInstance().getCorrelationCase();
                if (eamCasePartial == null) {
                    JOptionPane.showConfirmDialog(showCaseDetailsMenuItem,
                            Bundle.DataContentViewerOtherCases_caseDetailsDialog_noDetailsReference(),
                            caseDisplayName,
                            DEFAULT_OPTION, PLAIN_MESSAGE);
                    return;
                }
                caseDisplayName = eamCasePartial.getDisplayName();
                // query case details
                CorrelationCase eamCase = dbManager.getCase(openCase);
                if (eamCase == null) {
                    JOptionPane.showConfirmDialog(showCaseDetailsMenuItem,
                            Bundle.DataContentViewerOtherCases_caseDetailsDialog_noDetails(),
                            caseDisplayName,
                            DEFAULT_OPTION, PLAIN_MESSAGE);
                    return;
                }

                // display case details
                JOptionPane.showConfirmDialog(showCaseDetailsMenuItem,
                        eamCase.getCaseDetailsOptionsPaneDialog(),
                        caseDisplayName,
                        DEFAULT_OPTION, PLAIN_MESSAGE);
            } else {
                JOptionPane.showConfirmDialog(showCaseDetailsMenuItem,
                        Bundle.DataContentViewerOtherCases_caseDetailsDialog_notSelected(),
                        caseDisplayName,
                        DEFAULT_OPTION, PLAIN_MESSAGE);
            }
        } catch (EamDbException ex) {
            JOptionPane.showConfirmDialog(showCaseDetailsMenuItem,
                    Bundle.DataContentViewerOtherCases_caseDetailsDialog_noDetails(),
                    caseDisplayName,
                    DEFAULT_OPTION, PLAIN_MESSAGE);
        }
    }

    private void saveToCSV() throws NoCurrentCaseException {
        if (0 != otherCasesTable.getSelectedRowCount()) {
            Calendar now = Calendar.getInstance();
            String fileName = String.format("%1$tY%1$tm%1$te%1$tI%1$tM%1$tS_other_data_sources.csv", now);
            CSVFileChooser.setCurrentDirectory(new File(Case.getCurrentCaseThrows().getExportDirectory()));
            CSVFileChooser.setSelectedFile(new File(fileName));
            CSVFileChooser.setFileFilter(new FileNameExtensionFilter("csv file", "csv"));

            int returnVal = CSVFileChooser.showSaveDialog(otherCasesTable);
            if (returnVal == JFileChooser.APPROVE_OPTION) {

                File selectedFile = CSVFileChooser.getSelectedFile();
                if (!selectedFile.getName().endsWith(".csv")) { // NON-NLS
                    selectedFile = new File(selectedFile.toString() + ".csv"); // NON-NLS
                }

                writeSelectedRowsToFileAsCSV(selectedFile);
            }
        }
    }

    private void writeSelectedRowsToFileAsCSV(File destFile) {
        StringBuilder content;
        int[] selectedRowViewIndices = otherCasesTable.getSelectedRows();
        int colCount = tableModel.getColumnCount();

        try (BufferedWriter writer = Files.newBufferedWriter(destFile.toPath())) {

            // write column names
            content = new StringBuilder("");
            for (int colIdx = 0; colIdx < colCount; colIdx++) {
                content.append('"').append(tableModel.getColumnName(colIdx)).append('"');
                if (colIdx < (colCount - 1)) {
                    content.append(",");
                }
            }

            content.append(System.getProperty("line.separator"));
            writer.write(content.toString());

            // write rows
            for (int rowViewIdx : selectedRowViewIndices) {
                content = new StringBuilder("");
                for (int colIdx = 0; colIdx < colCount; colIdx++) {
                    int rowModelIdx = otherCasesTable.convertRowIndexToModel(rowViewIdx);
                    content.append('"').append(tableModel.getValueAt(rowModelIdx, colIdx)).append('"');
                    if (colIdx < (colCount - 1)) {
                        content.append(",");
                    }
                }
                content.append(System.getProperty("line.separator"));
                writer.write(content.toString());
            }

        } catch (IOException ex) {
            logger.log(Level.SEVERE, "Error writing selected rows to CSV.", ex);
        }
    }

    /**
     * Reset the UI and clear cached data.
     */
    private void reset() {
        // start with empty table
        tableModel.clearTable();
        correlationAttributes.clear();
        earliestCaseDate.setText(Bundle.DataContentViewerOtherCases_earliestCaseNotAvailable());
    }

    @Override
    public String getTitle() {
        return Bundle.DataContentViewerOtherCases_title();
    }

    @Override
    public String getToolTip() {
        return Bundle.DataContentViewerOtherCases_toolTip();
    }

    @Override
    public DataContentViewer createInstance() {
        return new DataContentViewerOtherCases();
    }

    @Override
    public Component getComponent() {
        return this;
    }

    @Override
    public void resetComponent() {
        reset();
    }

    @Override
    public int isPreferred(Node node) {
        return 1;
    }

    /**
     * Get the associated BlackboardArtifact from a node, if it exists.
     *
     * @param node The node
     *
     * @return The associated BlackboardArtifact, or null
     */
    private BlackboardArtifact getBlackboardArtifactFromNode(Node node) {
        BlackboardArtifactTag nodeBbArtifactTag = node.getLookup().lookup(BlackboardArtifactTag.class);
        BlackboardArtifact nodeBbArtifact = node.getLookup().lookup(BlackboardArtifact.class);

        if (nodeBbArtifactTag != null) {
            return nodeBbArtifactTag.getArtifact();
        } else if (nodeBbArtifact != null) {
            return nodeBbArtifact;
        }

        return null;
    }

    /**
     * Get the associated AbstractFile from a node, if it exists.
     *
     * @param node The node
     *
     * @return The associated AbstractFile, or null
     */
    private AbstractFile getAbstractFileFromNode(Node node) {
        BlackboardArtifactTag nodeBbArtifactTag = node.getLookup().lookup(BlackboardArtifactTag.class);
        ContentTag nodeContentTag = node.getLookup().lookup(ContentTag.class);
        BlackboardArtifact nodeBbArtifact = node.getLookup().lookup(BlackboardArtifact.class);
        AbstractFile nodeAbstractFile = node.getLookup().lookup(AbstractFile.class);

        if (nodeBbArtifactTag != null) {
            Content content = nodeBbArtifactTag.getContent();
            if (content instanceof AbstractFile) {
                return (AbstractFile) content;
            }
        } else if (nodeContentTag != null) {
            Content content = nodeContentTag.getContent();
            if (content instanceof AbstractFile) {
                return (AbstractFile) content;
            }
        } else if (nodeBbArtifact != null) {
            Content content;
            try {
                content = nodeBbArtifact.getSleuthkitCase().getContentById(nodeBbArtifact.getObjectID());
            } catch (TskCoreException ex) {
                logger.log(Level.SEVERE, "Error retrieving blackboard artifact", ex); // NON-NLS
                return null;
            }

            if (content instanceof AbstractFile) {
                return (AbstractFile) content;
            }
        } else if (nodeAbstractFile != null) {
            return nodeAbstractFile;
        }

        return null;
    }

    /**
     * Determine what attributes can be used for correlation based on the node.
     * If EamDB is not enabled, get the default Files correlation.
     *
     * @param node The node to correlate
     *
     * @return A list of attributes that can be used for correlation
     */
    private Collection<CorrelationAttribute> getCorrelationAttributesFromNode(Node node) {
        Collection<CorrelationAttribute> ret = new ArrayList<>();

        // correlate on blackboard artifact attributes if they exist and supported
        BlackboardArtifact bbArtifact = getBlackboardArtifactFromNode(node);
        if (bbArtifact != null && EamDb.isEnabled()) {
            ret.addAll(EamArtifactUtil.getCorrelationAttributeFromBlackboardArtifact(bbArtifact, false, false));
        }

        // we can correlate based on the MD5 if it is enabled      
        if (this.file != null && EamDb.isEnabled()) {
            try {

                List<CorrelationAttribute.Type> artifactTypes = EamDb.getInstance().getDefinedCorrelationTypes();
                String md5 = this.file.getMd5Hash();
                if (md5 != null && !md5.isEmpty() && null != artifactTypes && !artifactTypes.isEmpty()) {
                    for (CorrelationAttribute.Type aType : artifactTypes) {
                        if (aType.getId() == CorrelationAttribute.FILES_TYPE_ID) {
                            ret.add(new CorrelationAttribute(aType, md5));
                            break;
                        }
                    }
                }
            } catch (EamDbException ex) {
                logger.log(Level.SEVERE, "Error connecting to DB", ex); // NON-NLS
            }

        } else {
            try {
                // If EamDb not enabled, get the Files default correlation type to allow Other Occurances to be enabled.   
                if (this.file != null) {
                    String md5 = this.file.getMd5Hash();
                    if (md5 != null && !md5.isEmpty()) {
                        ret.add(new CorrelationAttribute(CorrelationAttribute.getDefaultCorrelationTypes().get(0), md5));
                    }
                }
            } catch (EamDbException ex) {
                logger.log(Level.SEVERE, "Error connecting to DB", ex); // NON-NLS
            }
        }

        return ret;
    }

    @Messages({"DataContentViewerOtherCases.earliestCaseNotAvailable= Not Enabled."})
    /**
     * Gets the list of Eam Cases and determines the earliest case creation date.
     * Sets the label to display the earliest date string to the user.
     */
    private void setEarliestCaseDate() {       
       String dateStringDisplay = Bundle.DataContentViewerOtherCases_earliestCaseNotAvailable();
       
        if (EamDb.isEnabled()) {
            LocalDateTime earliestDate = LocalDateTime.now(DateTimeZone.UTC);
            DateFormat datetimeFormat = new SimpleDateFormat("yyyy/MM/dd HH:mm:ss", Locale.US);
            try {
                EamDb dbManager = EamDb.getInstance();
                List<CorrelationCase> cases = dbManager.getCases();
                for (CorrelationCase aCase : cases) {
                   LocalDateTime caseDate = LocalDateTime.fromDateFields(datetimeFormat.parse(aCase.getCreationDate()));
                  
                   if (caseDate.isBefore(earliestDate)) {
                        earliestDate = caseDate;
                        dateStringDisplay = aCase.getCreationDate();
                   }

                }
                
            } catch (EamDbException ex) {
                logger.log(Level.SEVERE, "Error getting list of cases from database.", ex); // NON-NLS
            } catch (ParseException ex) {
                logger.log(Level.SEVERE, "Error parsing date of cases from database.", ex); // NON-NLS
            }

        }
        earliestCaseDate.setText(dateStringDisplay);
    }

    /**
     * Query the central repo database (if enabled) and the case database to find all
     * artifact instances correlated to the given central repository artifact. If the 
     * central repo is not enabled, this will only return files from the current case
     * with matching MD5 hashes.
     *
     * @param corAttr        CorrelationAttribute to query for
     * @param dataSourceName Data source to filter results
     * @param deviceId       Device Id to filter results
     *
     * @return A collection of correlated artifact instances
     */
    private Map<UniquePathKey,OtherOccurrenceNodeData> getCorrelatedInstances(CorrelationAttribute corAttr, String dataSourceName, String deviceId) {
        // @@@ Check exception
        try {
            final Case openCase = Case.getCurrentCase();
            String caseUUID = openCase.getName();

            HashMap<UniquePathKey,OtherOccurrenceNodeData> nodeDataMap = new HashMap<>();

            if (EamDb.isEnabled()) {
                List<CorrelationAttributeInstance> instances = EamDb.getInstance().getArtifactInstancesByTypeValue(corAttr.getCorrelationType(), corAttr.getCorrelationValue());

                for (CorrelationAttributeInstance artifactInstance:instances) {
                    
                    // Only add the attribute if it isn't the object the user selected.
                    // We consider it to be a different object if at least one of the following is true:
                    // - the case UUID is different
                    // - the data source name is different
                    // - the data source device ID is different
                    // - the file path is different
                    if (!artifactInstance.getCorrelationCase().getCaseUUID().equals(caseUUID)
                            || !artifactInstance.getCorrelationDataSource().getName().equals(dataSourceName)
                            || !artifactInstance.getCorrelationDataSource().getDeviceID().equals(deviceId)
                            || !artifactInstance.getFilePath().equalsIgnoreCase(file.getParentPath() + file.getName())) {

                        OtherOccurrenceNodeData newNode = new OtherOccurrenceNodeData(artifactInstance, corAttr.getCorrelationType(), corAttr.getCorrelationValue());
                        UniquePathKey uniquePathKey = new UniquePathKey(newNode);
                        nodeDataMap.put(uniquePathKey, newNode);
                    }
                }
            }

            if (corAttr.getCorrelationType().getDisplayName().equals("Files")) { 
                List<AbstractFile> caseDbFiles = getCaseDbMatches(corAttr, openCase);

                for (AbstractFile caseDbFile : caseDbFiles) {
                    addOrUpdateNodeData(openCase, nodeDataMap, caseDbFile);
                }
            }

            return nodeDataMap;
        } catch (EamDbException ex) {
            logger.log(Level.SEVERE, "Error getting artifact instances from database.", ex); // NON-NLS
        } catch (NoCurrentCaseException ex) {
            logger.log(Level.SEVERE, "Exception while getting open case.", ex); // NON-NLS
        } catch (TskCoreException ex) {
            // do nothing. 
            // @@@ Review this behavior
            logger.log(Level.SEVERE, "Exception while querying open case.", ex); // NON-NLS
        }

        return new HashMap<>(0);
    }

    /**
     * Get all other abstract files in the current case with the same MD5 as the selected node.
     * @param corAttr  The CorrelationAttribute containing the MD5 to search for
     * @param openCase The current case
     * @return List of matching AbstractFile objects
     * @throws NoCurrentCaseException
     * @throws TskCoreException
     * @throws EamDbException 
     */
    private List<AbstractFile> getCaseDbMatches(CorrelationAttribute corAttr, Case openCase) throws NoCurrentCaseException, TskCoreException, EamDbException {
        String md5 = corAttr.getCorrelationValue();
        SleuthkitCase tsk = openCase.getSleuthkitCase();
        List<AbstractFile> matches = tsk.findAllFilesWhere(String.format("md5 = '%s'", new Object[]{md5}));

        List<AbstractFile> caseDbArtifactInstances = new ArrayList<>();
        for (AbstractFile fileMatch : matches) {
            if (this.file.equals(fileMatch)) {
                continue; // If this is the file the user clicked on
            }
            caseDbArtifactInstances.add(fileMatch);
        }
        return caseDbArtifactInstances;

    }

    /**
     * Adds the file to the nodeDataMap map if it does not already exist
     * 
     * @param autopsyCase 
     * @param nodeDataMap
     * @param newFile
     *
     * @throws TskCoreException
     * @throws EamDbException
     */
    private void addOrUpdateNodeData(final Case autopsyCase, Map<UniquePathKey,OtherOccurrenceNodeData> nodeDataMap, AbstractFile newFile) throws TskCoreException, EamDbException {
        
        OtherOccurrenceNodeData newNode = new OtherOccurrenceNodeData(newFile, autopsyCase);
        
        // If the caseDB object has a notable tag associated with it, update
        // the known status to BAD
        if (newNode.getKnown() != TskData.FileKnown.BAD) {
            List<ContentTag> fileMatchTags = autopsyCase.getServices().getTagsManager().getContentTagsByContent(newFile);
            for (ContentTag tag : fileMatchTags) {
                TskData.FileKnown tagKnownStatus = tag.getName().getKnownStatus();
                if (tagKnownStatus.equals(TskData.FileKnown.BAD)) {
                    newNode.updateKnown(TskData.FileKnown.BAD);
                    break;
                }
            }
        }

        // Make a key to see if the file is already in the map
        UniquePathKey uniquePathKey = new UniquePathKey(newNode);
        
        // If this node is already in the list, the only thing we need to do is
        // update the known status to BAD if the caseDB version had known status BAD.
        // Otherwise this is a new node so add the new node to the map.
        if (nodeDataMap.containsKey(uniquePathKey)) {
            if (newNode.getKnown() == TskData.FileKnown.BAD) {
                OtherOccurrenceNodeData prevInstance = nodeDataMap.get(uniquePathKey);
                prevInstance.updateKnown(newNode.getKnown());
            }
        } else {
            nodeDataMap.put(uniquePathKey, newNode);
        }
    }

    @Override
    public boolean isSupported(Node node) {

        // Is supported if one of the following is true:
        // - The central repo is enabled and the node has correlatable content
        //   (either through the MD5 hash of the associated file or through a BlackboardArtifact)
        // - The central repo is disabled and the backing file has a valid MD5 hash
        this.file = this.getAbstractFileFromNode(node);
        if (EamDb.isEnabled()) {
            return this.file != null
                    && this.file.getSize() > 0
                    && !getCorrelationAttributesFromNode(node).isEmpty();
        } else {
            return this.file != null
                    && this.file.getSize() > 0
                    && ((this.file.getMd5Hash() != null) && ( ! this.file.getMd5Hash().isEmpty()));
        }
    }

    @Override
    @Messages({"DataContentViewerOtherCases.table.nodbconnection=Cannot connect to central repository database."})
    public void setNode(Node node) {

        reset(); // reset the table to empty.
        if (node == null) {
            return;
        }
        //could be null
        this.file = this.getAbstractFileFromNode(node);
        populateTable(node);
    }

    /**
     * Load the correlatable data into the table model. If there is no data
     * available display the message on the status panel.
     *
     * @param node The node being viewed.
     */
    @Messages({"DataContentViewerOtherCases.table.isempty=There are no associated artifacts or files from other occurrences to display.",
        "DataContentViewerOtherCases.table.noArtifacts=Correlation cannot be performed on the selected file."})
    private void populateTable(Node node) {
        String dataSourceName = "";
        String deviceId = "";
        try {
            if (this.file != null) {
                Content dataSource = this.file.getDataSource();
                dataSourceName = dataSource.getName();
                deviceId = Case.getCurrentCaseThrows().getSleuthkitCase().getDataSource(dataSource.getId()).getDeviceId();
            }
        } catch (TskException | NoCurrentCaseException ex) {
            // do nothing. 
            // @@@ Review this behavior
        }

        // get the attributes we can correlate on
        correlationAttributes.addAll(getCorrelationAttributesFromNode(node));
        for (CorrelationAttribute corAttr : correlationAttributes) {
            Map<UniquePathKey,OtherOccurrenceNodeData> correlatedNodeDataMap = new HashMap<>(0);

            // get correlation and reference set instances from DB
            correlatedNodeDataMap.putAll(getCorrelatedInstances(corAttr, dataSourceName, deviceId));

            correlatedNodeDataMap.values().forEach((nodeData) -> {
                tableModel.addNodeData(nodeData);

            });
        }

        if (correlationAttributes.isEmpty()) {
            // @@@ BC: We should have a more descriptive message than this.  Mention that the file didn't have a MD5, etc.
            displayMessageOnTableStatusPanel(Bundle.DataContentViewerOtherCases_table_noArtifacts());
        } else if (0 == tableModel.getRowCount()) {
            displayMessageOnTableStatusPanel(Bundle.DataContentViewerOtherCases_table_isempty());
        } else {
            clearMessageOnTableStatusPanel();
            setColumnWidths();
        }
        setEarliestCaseDate();
    }

    private void setColumnWidths() {
        for (int idx = 0; idx < tableModel.getColumnCount(); idx++) {
            TableColumn column = otherCasesTable.getColumnModel().getColumn(idx);
            int colWidth = tableModel.getColumnPreferredWidth(idx);
            if (0 < colWidth) {
                column.setPreferredWidth(colWidth);
            }
        }
    }

    private void displayMessageOnTableStatusPanel(String message) {
        tableStatusPanelLabel.setText(message);
        tableStatusPanelLabel.setVisible(true);
    }

    private void clearMessageOnTableStatusPanel() {
        tableStatusPanelLabel.setVisible(false);
    }

    /**
     * This method is called from within the constructor to initialize the form.
     * WARNING: Do NOT modify this code. The content of this method is always
     * regenerated by the Form Editor.
     */
    @SuppressWarnings("unchecked")
    // <editor-fold defaultstate="collapsed" desc="Generated Code">//GEN-BEGIN:initComponents
    private void initComponents() {

        rightClickPopupMenu = new javax.swing.JPopupMenu();
        selectAllMenuItem = new javax.swing.JMenuItem();
        exportToCSVMenuItem = new javax.swing.JMenuItem();
        showCaseDetailsMenuItem = new javax.swing.JMenuItem();
        showCommonalityMenuItem = new javax.swing.JMenuItem();
        addCommentMenuItem = new javax.swing.JMenuItem();
        CSVFileChooser = new javax.swing.JFileChooser();
        otherCasesPanel = new javax.swing.JPanel();
        tableContainerPanel = new javax.swing.JPanel();
        tableScrollPane = new javax.swing.JScrollPane();
        otherCasesTable = new javax.swing.JTable();
        earliestCaseLabel = new javax.swing.JLabel();
        earliestCaseDate = new javax.swing.JLabel();
        tableStatusPanel = new javax.swing.JPanel();
        tableStatusPanelLabel = new javax.swing.JLabel();

        rightClickPopupMenu.addPopupMenuListener(new javax.swing.event.PopupMenuListener() {
            public void popupMenuCanceled(javax.swing.event.PopupMenuEvent evt) {
            }
            public void popupMenuWillBecomeInvisible(javax.swing.event.PopupMenuEvent evt) {
            }
            public void popupMenuWillBecomeVisible(javax.swing.event.PopupMenuEvent evt) {
                rightClickPopupMenuPopupMenuWillBecomeVisible(evt);
            }
        });

        org.openide.awt.Mnemonics.setLocalizedText(selectAllMenuItem, org.openide.util.NbBundle.getMessage(DataContentViewerOtherCases.class, "DataContentViewerOtherCases.selectAllMenuItem.text")); // NOI18N
        rightClickPopupMenu.add(selectAllMenuItem);

        org.openide.awt.Mnemonics.setLocalizedText(exportToCSVMenuItem, org.openide.util.NbBundle.getMessage(DataContentViewerOtherCases.class, "DataContentViewerOtherCases.exportToCSVMenuItem.text")); // NOI18N
        rightClickPopupMenu.add(exportToCSVMenuItem);

        org.openide.awt.Mnemonics.setLocalizedText(showCaseDetailsMenuItem, org.openide.util.NbBundle.getMessage(DataContentViewerOtherCases.class, "DataContentViewerOtherCases.showCaseDetailsMenuItem.text")); // NOI18N
        rightClickPopupMenu.add(showCaseDetailsMenuItem);

        org.openide.awt.Mnemonics.setLocalizedText(showCommonalityMenuItem, org.openide.util.NbBundle.getMessage(DataContentViewerOtherCases.class, "DataContentViewerOtherCases.showCommonalityMenuItem.text")); // NOI18N
        rightClickPopupMenu.add(showCommonalityMenuItem);

        org.openide.awt.Mnemonics.setLocalizedText(addCommentMenuItem, org.openide.util.NbBundle.getMessage(DataContentViewerOtherCases.class, "DataContentViewerOtherCases.addCommentMenuItem.text")); // NOI18N
        rightClickPopupMenu.add(addCommentMenuItem);

        setMinimumSize(new java.awt.Dimension(1500, 10));
        setOpaque(false);
        setPreferredSize(new java.awt.Dimension(1500, 44));

        otherCasesPanel.setPreferredSize(new java.awt.Dimension(1500, 144));

        tableContainerPanel.setPreferredSize(new java.awt.Dimension(1500, 63));

        tableScrollPane.setPreferredSize(new java.awt.Dimension(1500, 30));

        otherCasesTable.setAutoCreateRowSorter(true);
        otherCasesTable.setModel(tableModel);
        otherCasesTable.setToolTipText(org.openide.util.NbBundle.getMessage(DataContentViewerOtherCases.class, "DataContentViewerOtherCases.table.toolTip.text")); // NOI18N
        otherCasesTable.setComponentPopupMenu(rightClickPopupMenu);
        otherCasesTable.setSelectionMode(javax.swing.ListSelectionModel.SINGLE_INTERVAL_SELECTION);
        tableScrollPane.setViewportView(otherCasesTable);

        org.openide.awt.Mnemonics.setLocalizedText(earliestCaseLabel, org.openide.util.NbBundle.getMessage(DataContentViewerOtherCases.class, "DataContentViewerOtherCases.earliestCaseLabel.text")); // NOI18N
        earliestCaseLabel.setToolTipText(org.openide.util.NbBundle.getMessage(DataContentViewerOtherCases.class, "DataContentViewerOtherCases.earliestCaseLabel.toolTipText")); // NOI18N

        org.openide.awt.Mnemonics.setLocalizedText(earliestCaseDate, org.openide.util.NbBundle.getMessage(DataContentViewerOtherCases.class, "DataContentViewerOtherCases.earliestCaseDate.text")); // NOI18N

        tableStatusPanel.setPreferredSize(new java.awt.Dimension(1500, 16));

        javax.swing.GroupLayout tableStatusPanelLayout = new javax.swing.GroupLayout(tableStatusPanel);
        tableStatusPanel.setLayout(tableStatusPanelLayout);
        tableStatusPanelLayout.setHorizontalGroup(
            tableStatusPanelLayout.createParallelGroup(javax.swing.GroupLayout.Alignment.LEADING)
            .addGap(0, 0, Short.MAX_VALUE)
        );
        tableStatusPanelLayout.setVerticalGroup(
            tableStatusPanelLayout.createParallelGroup(javax.swing.GroupLayout.Alignment.LEADING)
            .addGap(0, 16, Short.MAX_VALUE)
        );

        tableStatusPanelLabel.setForeground(new java.awt.Color(255, 0, 51));

        javax.swing.GroupLayout tableContainerPanelLayout = new javax.swing.GroupLayout(tableContainerPanel);
        tableContainerPanel.setLayout(tableContainerPanelLayout);
        tableContainerPanelLayout.setHorizontalGroup(
            tableContainerPanelLayout.createParallelGroup(javax.swing.GroupLayout.Alignment.LEADING)
            .addGroup(javax.swing.GroupLayout.Alignment.TRAILING, tableContainerPanelLayout.createSequentialGroup()
                .addComponent(tableStatusPanel, javax.swing.GroupLayout.DEFAULT_SIZE, 1282, Short.MAX_VALUE)
                .addGap(218, 218, 218))
            .addComponent(tableScrollPane, javax.swing.GroupLayout.DEFAULT_SIZE, javax.swing.GroupLayout.DEFAULT_SIZE, Short.MAX_VALUE)
            .addGroup(tableContainerPanelLayout.createSequentialGroup()
                .addComponent(earliestCaseLabel)
                .addPreferredGap(javax.swing.LayoutStyle.ComponentPlacement.RELATED)
                .addComponent(earliestCaseDate)
                .addPreferredGap(javax.swing.LayoutStyle.ComponentPlacement.UNRELATED)
                .addComponent(tableStatusPanelLabel, javax.swing.GroupLayout.DEFAULT_SIZE, javax.swing.GroupLayout.DEFAULT_SIZE, Short.MAX_VALUE)
                .addContainerGap())
        );
        tableContainerPanelLayout.setVerticalGroup(
            tableContainerPanelLayout.createParallelGroup(javax.swing.GroupLayout.Alignment.LEADING)
            .addGroup(javax.swing.GroupLayout.Alignment.TRAILING, tableContainerPanelLayout.createSequentialGroup()
                .addComponent(tableScrollPane, javax.swing.GroupLayout.DEFAULT_SIZE, 176, Short.MAX_VALUE)
                .addGap(0, 0, 0)
                .addGroup(tableContainerPanelLayout.createParallelGroup(javax.swing.GroupLayout.Alignment.TRAILING)
                    .addGroup(tableContainerPanelLayout.createParallelGroup(javax.swing.GroupLayout.Alignment.BASELINE)
                        .addComponent(earliestCaseLabel)
                        .addComponent(earliestCaseDate))
                    .addComponent(tableStatusPanelLabel, javax.swing.GroupLayout.PREFERRED_SIZE, 16, javax.swing.GroupLayout.PREFERRED_SIZE))
                .addGap(0, 0, 0)
                .addComponent(tableStatusPanel, javax.swing.GroupLayout.PREFERRED_SIZE, javax.swing.GroupLayout.DEFAULT_SIZE, javax.swing.GroupLayout.PREFERRED_SIZE)
                .addGap(0, 0, 0))
        );

        javax.swing.GroupLayout otherCasesPanelLayout = new javax.swing.GroupLayout(otherCasesPanel);
        otherCasesPanel.setLayout(otherCasesPanelLayout);
        otherCasesPanelLayout.setHorizontalGroup(
            otherCasesPanelLayout.createParallelGroup(javax.swing.GroupLayout.Alignment.LEADING)
            .addGap(0, 1500, Short.MAX_VALUE)
            .addGroup(otherCasesPanelLayout.createParallelGroup(javax.swing.GroupLayout.Alignment.LEADING)
                .addComponent(tableContainerPanel, javax.swing.GroupLayout.Alignment.TRAILING, javax.swing.GroupLayout.DEFAULT_SIZE, javax.swing.GroupLayout.DEFAULT_SIZE, Short.MAX_VALUE))
        );
        otherCasesPanelLayout.setVerticalGroup(
            otherCasesPanelLayout.createParallelGroup(javax.swing.GroupLayout.Alignment.LEADING)
            .addGap(0, 483, Short.MAX_VALUE)
            .addGroup(otherCasesPanelLayout.createParallelGroup(javax.swing.GroupLayout.Alignment.LEADING)
                .addGroup(otherCasesPanelLayout.createSequentialGroup()
                    .addComponent(tableContainerPanel, javax.swing.GroupLayout.DEFAULT_SIZE, 483, Short.MAX_VALUE)
                    .addGap(0, 0, 0)))
        );

        javax.swing.GroupLayout layout = new javax.swing.GroupLayout(this);
        this.setLayout(layout);
        layout.setHorizontalGroup(
            layout.createParallelGroup(javax.swing.GroupLayout.Alignment.LEADING)
            .addComponent(otherCasesPanel, javax.swing.GroupLayout.DEFAULT_SIZE, javax.swing.GroupLayout.DEFAULT_SIZE, Short.MAX_VALUE)
        );
        layout.setVerticalGroup(
            layout.createParallelGroup(javax.swing.GroupLayout.Alignment.LEADING)
            .addComponent(otherCasesPanel, javax.swing.GroupLayout.DEFAULT_SIZE, 483, Short.MAX_VALUE)
        );
    }// </editor-fold>//GEN-END:initComponents

    private void rightClickPopupMenuPopupMenuWillBecomeVisible(javax.swing.event.PopupMenuEvent evt) {//GEN-FIRST:event_rightClickPopupMenuPopupMenuWillBecomeVisible
        boolean enableCentralRepoActions = false;

        if (EamDbUtil.useCentralRepo() && otherCasesTable.getSelectedRowCount() == 1) {
            int rowIndex = otherCasesTable.getSelectedRow();
            OtherOccurrenceNodeData selectedNode = (OtherOccurrenceNodeData) tableModel.getRow(rowIndex);
            if (selectedNode.isCentralRepoNode()) {
                enableCentralRepoActions = true;
            }
        }

        addCommentMenuItem.setVisible(enableCentralRepoActions);
        showCaseDetailsMenuItem.setVisible(enableCentralRepoActions);
        showCommonalityMenuItem.setVisible(enableCentralRepoActions);
    }//GEN-LAST:event_rightClickPopupMenuPopupMenuWillBecomeVisible

    // Variables declaration - do not modify//GEN-BEGIN:variables
    private javax.swing.JFileChooser CSVFileChooser;
    private javax.swing.JMenuItem addCommentMenuItem;
    private javax.swing.JLabel earliestCaseDate;
    private javax.swing.JLabel earliestCaseLabel;
    private javax.swing.JMenuItem exportToCSVMenuItem;
    private javax.swing.JPanel otherCasesPanel;
    private javax.swing.JTable otherCasesTable;
    private javax.swing.JPopupMenu rightClickPopupMenu;
    private javax.swing.JMenuItem selectAllMenuItem;
    private javax.swing.JMenuItem showCaseDetailsMenuItem;
    private javax.swing.JMenuItem showCommonalityMenuItem;
    private javax.swing.JPanel tableContainerPanel;
    private javax.swing.JScrollPane tableScrollPane;
    private javax.swing.JPanel tableStatusPanel;
    private javax.swing.JLabel tableStatusPanelLabel;
    // End of variables declaration//GEN-END:variables

    /**
     * Used as a key to ensure we eliminate duplicates from the result set by
     * not overwriting CR correlation instances.
     */
    static final class UniquePathKey {

        private final String dataSourceID;
        private final String filePath;
        private final String type;

        UniquePathKey(OtherOccurrenceNodeData nodeData) {
            super();
            dataSourceID = nodeData.getDeviceID();
            if (nodeData.getFilePath() != null) {
                filePath = nodeData.getFilePath().toLowerCase();
            } else {
                filePath = null;
            }
            type = nodeData.getType();
        }

        @Override
        public boolean equals(Object other) {
            if (other instanceof UniquePathKey) {
                UniquePathKey otherKey = (UniquePathKey)(other);
                return ( Objects.equals(otherKey.dataSourceID, this.dataSourceID) 
                        && Objects.equals(otherKey.filePath, this.filePath) 
                        && Objects.equals(otherKey.type, this.type));
            }
            return false;
        }

        @Override
        public int hashCode() {
            //int hash = 7;
            //hash = 67 * hash + this.dataSourceID.hashCode();
            //hash = 67 * hash + this.filePath.hashCode();
            return Objects.hash(dataSourceID, filePath, type);
        }
    }

}<|MERGE_RESOLUTION|>--- conflicted
+++ resolved
@@ -83,17 +83,10 @@
 @Messages({"DataContentViewerOtherCases.title=Other Occurrences",
     "DataContentViewerOtherCases.toolTip=Displays instances of the selected file/artifact from other occurrences.",})
 public class DataContentViewerOtherCases extends JPanel implements DataContentViewer {
-<<<<<<< HEAD
-    
+
     private static final long serialVersionUID = -1L;
-    
-    private final static Logger LOGGER = Logger.getLogger(DataContentViewerOtherCases.class.getName());
-=======
-
-    private static final long serialVersionUID = -1L;
 
     private final static Logger logger = Logger.getLogger(DataContentViewerOtherCases.class.getName());
->>>>>>> 59387f26
 
     private final DataContentViewerOtherCasesTableModel tableModel;
     private final Collection<CorrelationAttribute> correlationAttributes;
