/*
 * Central Repository
 *
 * Copyright 2015-2017 Basis Technology Corp.
 * Contact: carrier <at> sleuthkit <dot> org
 *
 * Licensed under the Apache License, Version 2.0 (the "License");
 * you may not use this file except in compliance with the License.
 * You may obtain a copy of the License at
 *
 *     http://www.apache.org/licenses/LICENSE-2.0
 *
 * Unless required by applicable law or agreed to in writing, software
 * distributed under the License is distributed on an "AS IS" BASIS,
 * WITHOUT WARRANTIES OR CONDITIONS OF ANY KIND, either express or implied.
 * See the License for the specific language governing permissions and
 * limitations under the License.
 */
package org.sleuthkit.autopsy.centralrepository.datamodel;

import java.sql.Connection;
import java.sql.DriverManager;
import java.sql.PreparedStatement;
import java.sql.ResultSet;
import java.sql.SQLException;
import java.sql.Statement;
import java.util.List;
import java.util.Properties;
import java.util.logging.Level;
import java.util.regex.Pattern;
import org.sleuthkit.autopsy.coreutils.Logger;
import org.sleuthkit.autopsy.coreutils.ModuleSettings;
import org.sleuthkit.autopsy.coreutils.TextConverter;
import org.sleuthkit.autopsy.coreutils.TextConverterException;

/**
 * Settings for the Postgres implementation of the Central Repository database
 */
public final class PostgresEamDbSettings {

    private final static Logger LOGGER = Logger.getLogger(PostgresEamDbSettings.class.getName());
    private final String DEFAULT_HOST = "localhost"; // NON-NLS
    private final int DEFAULT_PORT = 5432;
    private final String DEFAULT_DBNAME = "central_repository"; // NON-NLS
    private final int DEFAULT_BULK_THRESHHOLD = 1000;
    private final String DEFAULT_USERNAME = "";
    private final String DEFAULT_PASSWORD = "";
    private final String VALIDATION_QUERY = "SELECT version()"; // NON-NLS
    private final String JDBC_BASE_URI = "jdbc:postgresql://"; // NON-NLS
    private final String JDBC_DRIVER = "org.postgresql.Driver"; // NON-NLS
    private final String DB_NAMES_REGEX = "[a-z][a-z0-9_]*"; // only lower case
    private final String DB_USER_NAMES_REGEX = "[a-zA-Z]\\w*";
    private String host;
    private int port;
    private String dbName;
    private int bulkThreshold;
    private String userName;
    private String password;

    public PostgresEamDbSettings() {
        loadSettings();
    }

    public void loadSettings() {
        host = ModuleSettings.getConfigSetting("CentralRepository", "db.postgresql.host"); // NON-NLS
        if (host == null || host.isEmpty()) {
            host = DEFAULT_HOST;
        }

        try {
            String portString = ModuleSettings.getConfigSetting("CentralRepository", "db.postgresql.port"); // NON-NLS
            if (portString == null || portString.isEmpty()) {
                port = DEFAULT_PORT;
            } else {
                port = Integer.parseInt(portString);
                if (port < 0 || port > 65535) {
                    port = DEFAULT_PORT;
                }
            }
        } catch (NumberFormatException ex) {
            port = DEFAULT_PORT;
        }

        dbName = ModuleSettings.getConfigSetting("CentralRepository", "db.postgresql.dbName"); // NON-NLS
        if (dbName == null || dbName.isEmpty()) {
            dbName = DEFAULT_DBNAME;
        }

        try {
            String bulkThresholdString = ModuleSettings.getConfigSetting("CentralRepository", "db.postgresql.bulkThreshold"); // NON-NLS
            if (bulkThresholdString == null || bulkThresholdString.isEmpty()) {
                this.bulkThreshold = DEFAULT_BULK_THRESHHOLD;
            } else {
                this.bulkThreshold = Integer.parseInt(bulkThresholdString);
                if (getBulkThreshold() <= 0) {
                    this.bulkThreshold = DEFAULT_BULK_THRESHHOLD;
                }
            }
        } catch (NumberFormatException ex) {
            this.bulkThreshold = DEFAULT_BULK_THRESHHOLD;
        }

        userName = ModuleSettings.getConfigSetting("CentralRepository", "db.postgresql.user"); // NON-NLS
        if (userName == null || userName.isEmpty()) {
            userName = DEFAULT_USERNAME;
        }

        password = ModuleSettings.getConfigSetting("CentralRepository", "db.postgresql.password"); // NON-NLS
        if (password == null || password.isEmpty()) {
            password = DEFAULT_PASSWORD;
        } else {
            try {
                password = TextConverter.convertHexTextToText(password);
            } catch (TextConverterException ex) {
                LOGGER.log(Level.WARNING, "Failed to convert password from hex text to text.", ex);
                password = DEFAULT_PASSWORD;
            }
        }
    }

    public void saveSettings() {
        ModuleSettings.setConfigSetting("CentralRepository", "db.postgresql.host", getHost()); // NON-NLS
        ModuleSettings.setConfigSetting("CentralRepository", "db.postgresql.port", Integer.toString(port)); // NON-NLS
        ModuleSettings.setConfigSetting("CentralRepository", "db.postgresql.dbName", getDbName()); // NON-NLS
        ModuleSettings.setConfigSetting("CentralRepository", "db.postgresql.bulkThreshold", Integer.toString(getBulkThreshold())); // NON-NLS
        ModuleSettings.setConfigSetting("CentralRepository", "db.postgresql.user", getUserName()); // NON-NLS
        try {
            ModuleSettings.setConfigSetting("CentralRepository", "db.postgresql.password", TextConverter.convertTextToHexText(getPassword())); // NON-NLS
        } catch (TextConverterException ex) {
            LOGGER.log(Level.SEVERE, "Failed to convert password from text to hex text.", ex);
        }
    }

    /**
     * Get the full connection URL as a String
     *
     * @param usePostgresDb Connect to the 'postgres' database when testing
     *                      connectivity and creating the main database.
     *
     * @return
     */
    public String getConnectionURL(boolean usePostgresDb) {
        StringBuilder url = new StringBuilder();
        url.append(getJDBCBaseURI());
        url.append(getHost());
        url.append("/"); // NON-NLS
        if (usePostgresDb) {
            url.append("postgres"); // NON-NLS
        } else {
            url.append(getDbName());
        }

        return url.toString();
    }

    /**
     * Use the current settings to get an ephemeral client connection for
     * testing.
     *
     * @return Connection or null.
     */
    private Connection getEphemeralConnection(boolean usePostgresDb) {
        Connection conn;
        try {
            String url = getConnectionURL(usePostgresDb);
            Properties props = new Properties();
            props.setProperty("user", getUserName());
            props.setProperty("password", getPassword());

            Class.forName(getDriver());
            conn = DriverManager.getConnection(url, props);
        } catch (ClassNotFoundException | SQLException ex) {
            // TODO: Determine why a connection failure (ConnectionException) re-throws
            // the SQLException and does not print this log message?
            LOGGER.log(Level.SEVERE, "Failed to acquire ephemeral connection to postgresql."); // NON-NLS
            conn = null;
        }
        return conn;
    }

    /**
     * Use the current settings and the validation query to test the connection
     * to the database.
     *
     * @return true if successfull connection, else false.
     */
    public boolean verifyConnection() {
        Connection conn = getEphemeralConnection(true);
        if (null == conn) {
            return false;
        }

        boolean result = EamDbUtil.executeValidationQuery(conn, VALIDATION_QUERY);
        EamDbUtil.closeConnection(conn);
        return result;
    }

    /**
     * Check to see if the database exists.
     *
     * @return true if exists, else false
     */
    public boolean verifyDatabaseExists() {
        Connection conn = getEphemeralConnection(true);
        if (null == conn) {
            return false;
        }

        String sql = "SELECT datname FROM pg_catalog.pg_database WHERE lower(datname) = lower(?) LIMIT 1"; // NON-NLS
        PreparedStatement ps = null;
        ResultSet rs = null;
        try {
            ps = conn.prepareStatement(sql);
            ps.setString(1, getDbName());
            rs = ps.executeQuery();
            if (rs.next()) {
                return true;
            }
        } catch (SQLException ex) {
            LOGGER.log(Level.SEVERE, "Failed to execute database existance query.", ex); // NON-NLS
            return false;
        } finally {
            EamDbUtil.closePreparedStatement(ps);
            EamDbUtil.closeResultSet(rs);
            EamDbUtil.closeConnection(conn);
        }
        return false;
    }

    /**
     * Use the current settings and the schema version query to test the
     * database schema.
     *
     * @return true if successfull connection, else false.
     */
    public boolean verifyDatabaseSchema() {
        Connection conn = getEphemeralConnection(false);
        if (null == conn) {
            return false;
        }

        boolean result = EamDbUtil.schemaVersionIsSet(conn);

        EamDbUtil.closeConnection(conn);
        return result;
    }

    public boolean createDatabase() {
        Connection conn = getEphemeralConnection(true);
        if (null == conn) {
            return false;
        }

        String sql = "CREATE DATABASE %s OWNER %s"; // NON-NLS
        try {
            Statement stmt;
            stmt = conn.createStatement();
            stmt.execute(String.format(sql, getDbName(), getUserName()));
        } catch (SQLException ex) {
            LOGGER.log(Level.SEVERE, "Failed to execute create database statement.", ex); // NON-NLS
            return false;
        } finally {
            EamDbUtil.closeConnection(conn);
        }
        return true;

    }
    
    public boolean deleteDatabase() {
        Connection conn = getEphemeralConnection(true);
        if (null == conn) {
            return false;
        }

        String sql = "DROP DATABASE %s"; // NON-NLS
        try {
            Statement stmt;
            stmt = conn.createStatement();
            stmt.execute(String.format(sql, getDbName()));
        } catch (SQLException ex) {
            LOGGER.log(Level.SEVERE, "Failed to execute drop database statement.", ex); // NON-NLS
            return false;
        } finally {
            EamDbUtil.closeConnection(conn);
        }
        return true;

    }

    /**
     * Initialize the database schema.
     *
     * Requires valid connectionPool.
     *
     * This method is called from within connect(), so we cannot call connect()
     * to get a connection. This method is called after setupConnectionPool(),
     * so it is safe to assume that a valid connectionPool exists. The
     * implementation of connect() is synchronized, so we can safely use the
     * connectionPool object directly.
     */
    public boolean initializeDatabaseSchema() {
        // The "id" column is an alias for the built-in 64-bit int "rowid" column.
        // It is autoincrementing by default and must be of type "integer primary key".
        // We've omitted the autoincrement argument because we are not currently
        // using the id value to search for specific rows, so we do not care
        // if a rowid is re-used after an existing rows was previously deleted.
        StringBuilder createOrganizationsTable = new StringBuilder();
        createOrganizationsTable.append("CREATE TABLE IF NOT EXISTS organizations (");
        createOrganizationsTable.append("id SERIAL PRIMARY KEY,");
        createOrganizationsTable.append("org_name text NOT NULL,");
        createOrganizationsTable.append("poc_name text NOT NULL,");
        createOrganizationsTable.append("poc_email text NOT NULL,");
        createOrganizationsTable.append("poc_phone text NOT NULL,");
        createOrganizationsTable.append("CONSTRAINT org_name_unique UNIQUE (org_name)");
        createOrganizationsTable.append(")");

        // NOTE: The organizations will only have a small number of rows, so
        // an index is probably not worthwhile.
        StringBuilder createCasesTable = new StringBuilder();
        createCasesTable.append("CREATE TABLE IF NOT EXISTS cases (");
        createCasesTable.append("id SERIAL PRIMARY KEY,");
        createCasesTable.append("case_uid text NOT NULL,");
        createCasesTable.append("org_id integer,");
        createCasesTable.append("case_name text NOT NULL,");
        createCasesTable.append("creation_date text NOT NULL,");
        createCasesTable.append("case_number text,");
        createCasesTable.append("examiner_name text,");
        createCasesTable.append("examiner_email text,");
        createCasesTable.append("examiner_phone text,");
        createCasesTable.append("notes text,");
        createCasesTable.append("foreign key (org_id) references organizations(id) ON UPDATE SET NULL ON DELETE SET NULL,");
        createCasesTable.append("CONSTRAINT case_uid_unique UNIQUE (case_uid)");
        createCasesTable.append(")");

        // NOTE: when there are few cases in the cases table, these indices may not be worthwhile
        String casesIdx1 = "CREATE INDEX IF NOT EXISTS cases_org_id ON cases (org_id)";
        String casesIdx2 = "CREATE INDEX IF NOT EXISTS cases_case_uid ON cases (case_uid)";

        StringBuilder createDataSourcesTable = new StringBuilder();
        createDataSourcesTable.append("CREATE TABLE IF NOT EXISTS data_sources (");
        createDataSourcesTable.append("id SERIAL PRIMARY KEY,");
        createDataSourcesTable.append("case_id integer NOT NULL,");
        createDataSourcesTable.append("device_id text NOT NULL,");
        createDataSourcesTable.append("name text NOT NULL,");
        createDataSourcesTable.append("foreign key (case_id) references cases(id) ON UPDATE SET NULL ON DELETE SET NULL,");
        createDataSourcesTable.append("CONSTRAINT datasource_unique UNIQUE (case_id, device_id, name)");
        createDataSourcesTable.append(")");

        String dataSourceIdx1 = "CREATE INDEX IF NOT EXISTS data_sources_name ON data_sources (name)";

        StringBuilder createReferenceSetsTable = new StringBuilder();
        createReferenceSetsTable.append("CREATE TABLE IF NOT EXISTS reference_sets (");
        createReferenceSetsTable.append("id SERIAL PRIMARY KEY,");
        createReferenceSetsTable.append("org_id integer NOT NULL,");
        createReferenceSetsTable.append("set_name text NOT NULL,");
        createReferenceSetsTable.append("version text NOT NULL,");
        createReferenceSetsTable.append("known_status integer NOT NULL,");
        createReferenceSetsTable.append("read_only boolean NOT NULL,");
        createReferenceSetsTable.append("import_date text NOT NULL,");
        createReferenceSetsTable.append("foreign key (org_id) references organizations(id) ON UPDATE SET NULL ON DELETE SET NULL,");
        createReferenceSetsTable.append("CONSTRAINT hash_set_unique UNIQUE (set_name, version)");
        createReferenceSetsTable.append(")");

        String referenceSetsIdx1 = "CREATE INDEX IF NOT EXISTS reference_sets_org_id ON reference_sets (org_id)";

        // Each "%s" will be replaced with the relevant reference_TYPE table name.
        StringBuilder createReferenceTypesTableTemplate = new StringBuilder();
        createReferenceTypesTableTemplate.append("CREATE TABLE IF NOT EXISTS %s (");
        createReferenceTypesTableTemplate.append("id SERIAL PRIMARY KEY,");
        createReferenceTypesTableTemplate.append("reference_set_id integer,");
        createReferenceTypesTableTemplate.append("value text NOT NULL,");
        createReferenceTypesTableTemplate.append("known_status integer NOT NULL,");
        createReferenceTypesTableTemplate.append("comment text,");
        createReferenceTypesTableTemplate.append("CONSTRAINT %s_multi_unique UNIQUE (reference_set_id, value),");
        createReferenceTypesTableTemplate.append("foreign key (reference_set_id) references reference_sets(id) ON UPDATE SET NULL ON DELETE SET NULL");
        createReferenceTypesTableTemplate.append(")");

        // Each "%s" will be replaced with the relevant reference_TYPE table name.
        String referenceTypesIdx1 = "CREATE INDEX IF NOT EXISTS %s_value ON %s (value)";
        String referenceTypesIdx2 = "CREATE INDEX IF NOT EXISTS %s_value_known_status ON %s (value, known_status)";

        StringBuilder createCorrelationTypesTable = new StringBuilder();
        createCorrelationTypesTable.append("CREATE TABLE IF NOT EXISTS correlation_types (");
        createCorrelationTypesTable.append("id SERIAL PRIMARY KEY,");
        createCorrelationTypesTable.append("display_name text NOT NULL,");
        createCorrelationTypesTable.append("db_table_name text NOT NULL,");
        createCorrelationTypesTable.append("supported integer NOT NULL,");
        createCorrelationTypesTable.append("enabled integer NOT NULL,");
        createCorrelationTypesTable.append("CONSTRAINT correlation_types_names UNIQUE (display_name, db_table_name)");
        createCorrelationTypesTable.append(")");

        // Each "%s" will be replaced with the relevant TYPE_instances table name.
        StringBuilder createArtifactInstancesTableTemplate = new StringBuilder();
        createArtifactInstancesTableTemplate.append("CREATE TABLE IF NOT EXISTS %s (");
        createArtifactInstancesTableTemplate.append("id SERIAL PRIMARY KEY,");
        createArtifactInstancesTableTemplate.append("case_id integer NOT NULL,");
        createArtifactInstancesTableTemplate.append("data_source_id integer NOT NULL,");
        createArtifactInstancesTableTemplate.append("value text NOT NULL,");
        createArtifactInstancesTableTemplate.append("file_path text NOT NULL,");
        createArtifactInstancesTableTemplate.append("known_status integer NOT NULL,");
        createArtifactInstancesTableTemplate.append("comment text,");
        createArtifactInstancesTableTemplate.append("CONSTRAINT %s_multi_unique_ UNIQUE (data_source_id, value, file_path),");
        createArtifactInstancesTableTemplate.append("foreign key (case_id) references cases(id) ON UPDATE SET NULL ON DELETE SET NULL,");
        createArtifactInstancesTableTemplate.append("foreign key (data_source_id) references data_sources(id) ON UPDATE SET NULL ON DELETE SET NULL");
        createArtifactInstancesTableTemplate.append(")");

        // Each "%s" will be replaced with the relevant TYPE_instances table name.
        String instancesIdx1 = "CREATE INDEX IF NOT EXISTS %s_case_id ON %s (case_id)";
        String instancesIdx2 = "CREATE INDEX IF NOT EXISTS %s_data_source_id ON %s (data_source_id)";
        String instancesIdx3 = "CREATE INDEX IF NOT EXISTS %s_value ON %s (value)";
        String instancesIdx4 = "CREATE INDEX IF NOT EXISTS %s_value_known_status ON %s (value, known_status)";

        StringBuilder createDbInfoTable = new StringBuilder();
        createDbInfoTable.append("CREATE TABLE IF NOT EXISTS db_info (");
        createDbInfoTable.append("id SERIAL PRIMARY KEY NOT NULL,");
        createDbInfoTable.append("name text NOT NULL,");
        createDbInfoTable.append("value text NOT NULL");
        createDbInfoTable.append(")");

        // NOTE: the db_info table currenly only has 1 row, so having an index
        // provides no benefit.
        Connection conn = null;
        try {
            conn = getEphemeralConnection(false);
            if (null == conn) {
                return false;
            }
            Statement stmt = conn.createStatement();

            stmt.execute(createOrganizationsTable.toString());

            stmt.execute(createCasesTable.toString());
            stmt.execute(casesIdx1);
            stmt.execute(casesIdx2);

            stmt.execute(createDataSourcesTable.toString());
            stmt.execute(dataSourceIdx1);

            stmt.execute(createReferenceSetsTable.toString());
            stmt.execute(referenceSetsIdx1);

            stmt.execute(createCorrelationTypesTable.toString());

            stmt.execute(createDbInfoTable.toString());

            // Create a separate instance and reference table for each correlation type
            List<CorrelationAttribute.Type> DEFAULT_CORRELATION_TYPES = CorrelationAttribute.getDefaultCorrelationTypes();
            
            String reference_type_dbname;
            String instance_type_dbname;
            for (CorrelationAttribute.Type type : DEFAULT_CORRELATION_TYPES) {
                reference_type_dbname = EamDbUtil.correlationTypeToReferenceTableName(type);
                instance_type_dbname = EamDbUtil.correlationTypeToInstanceTableName(type);
                
                stmt.execute(String.format(createArtifactInstancesTableTemplate.toString(), instance_type_dbname, instance_type_dbname));
                stmt.execute(String.format(instancesIdx1, instance_type_dbname, instance_type_dbname));
                stmt.execute(String.format(instancesIdx2, instance_type_dbname, instance_type_dbname));
                stmt.execute(String.format(instancesIdx3, instance_type_dbname, instance_type_dbname));
                stmt.execute(String.format(instancesIdx4, instance_type_dbname, instance_type_dbname));

                // FUTURE: allow more than the FILES type
                if (type.getId() == CorrelationAttribute.FILES_TYPE_ID) {
                    stmt.execute(String.format(createReferenceTypesTableTemplate.toString(), reference_type_dbname, reference_type_dbname));
                    stmt.execute(String.format(referenceTypesIdx1, reference_type_dbname, reference_type_dbname));
                    stmt.execute(String.format(referenceTypesIdx2, reference_type_dbname, reference_type_dbname));
                }                
            }

        } catch (SQLException ex) {
            LOGGER.log(Level.SEVERE, "Error initializing db schema.", ex); // NON-NLS
            return false;
        } catch (EamDbException ex) {
            LOGGER.log(Level.SEVERE, "Error getting default correlation types. Likely due to one or more Type's with an invalid db table name."); // NON-NLS
            return false;
        } finally {
            EamDbUtil.closeConnection(conn);
        }
        return true;
    }

    public boolean insertDefaultDatabaseContent() {
        Connection conn = getEphemeralConnection(false);
        if (null == conn) {
            return false;
        }

        boolean result = EamDbUtil.insertDefaultCorrelationTypes(conn)
<<<<<<< HEAD
                && EamDbUtil.updateSchemaVersion(conn);
=======
                && EamDbUtil.insertSchemaVersion(conn)
                && EamDbUtil.insertDefaultOrganization(conn);
>>>>>>> 1ffeff74
        EamDbUtil.closeConnection(conn);

        return result;
    }

    public boolean isChanged() {
        String hostString = ModuleSettings.getConfigSetting("CentralRepository", "db.postgresql.host"); // NON-NLS
        String portString = ModuleSettings.getConfigSetting("CentralRepository", "db.postgresql.port"); // NON-NLS
        String dbNameString = ModuleSettings.getConfigSetting("CentralRepository", "db.postgresql.dbName"); // NON-NLS
        String bulkThresholdString = ModuleSettings.getConfigSetting("CentralRepository", "db.postgresql.bulkThreshold"); // NON-NLS
        String userNameString = ModuleSettings.getConfigSetting("CentralRepository", "db.postgresql.user"); // NON-NLS
        String userPasswordString = ModuleSettings.getConfigSetting("CentralRepository", "db.postgresql.password"); // NON-NLS

        return !host.equals(hostString) || !Integer.toString(port).equals(portString)
                || !dbName.equals(dbNameString) || !Integer.toString(bulkThreshold).equals(bulkThresholdString)
                || !userName.equals(userNameString) || !password.equals(userPasswordString);
    }

    /**
     * @return the host
     */
    public String getHost() {
        return host;
    }

    /**
     * @param host the host to set
     */
    public void setHost(String host) throws EamDbException {
        if (null != host && !host.isEmpty()) {
            this.host = host;
        } else {
            throw new EamDbException("Invalid host name. Cannot be empty."); // NON-NLS
        }
    }

    /**
     * @return the port
     */
    public int getPort() {
        return port;
    }

    /**
     * @param port the port to set
     */
    public void setPort(int port) throws EamDbException {
        if (port > 0 && port < 65535) {
            this.port = port;
        } else {
            throw new EamDbException("Invalid port. Must be a number greater than 0."); // NON-NLS
        }
    }

    /**
     * To prevent issues where one command can honor case and another cannot, we
     * will force the dbname to lower case.
     *
     * @return the dbName
     */
    public String getDbName() {
        return dbName.toLowerCase();
    }

    /**
     * @param dbName the dbName to set
     */
    public void setDbName(String dbName) throws EamDbException {
        if (dbName == null || dbName.isEmpty()) {
            throw new EamDbException("Invalid database name. Cannot be empty."); // NON-NLS
        } else if (!Pattern.matches(DB_NAMES_REGEX, dbName)) {
            throw new EamDbException("Invalid database name. Name must start with a lowercase letter and can only contain lowercase letters, numbers, and '_'."); // NON-NLS
        }

        this.dbName = dbName.toLowerCase();
    }

    /**
     * @return the bulkThreshold
     */
    public int getBulkThreshold() {
        return bulkThreshold;
    }

    /**
     * @param bulkThreshold the bulkThreshold to set
     */
    public void setBulkThreshold(int bulkThreshold) throws EamDbException {
        if (bulkThreshold > 0) {
            this.bulkThreshold = bulkThreshold;
        } else {
            throw new EamDbException("Invalid bulk threshold."); // NON-NLS
        }
    }

    /**
     * @return the userName
     */
    public String getUserName() {
        return userName;
    }

    /**
     * @param userName the userName to set
     */
    public void setUserName(String userName) throws EamDbException {
        if (userName == null || userName.isEmpty()) {
            throw new EamDbException("Invalid user name. Cannot be empty."); // NON-NLS
        } else if (!Pattern.matches(DB_USER_NAMES_REGEX, userName)) {
            throw new EamDbException("Invalid user name. Name must start with a letter and can only contain letters, numbers, and '_'."); // NON-NLS
        }
        this.userName = userName;
    }

    /**
     * @return the password
     */
    public String getPassword() {
        return password;
    }

    /**
     * @param password the password to set
     */
    public void setPassword(String password) throws EamDbException {
        if (password == null || password.isEmpty()) {
            throw new EamDbException("Invalid user password. Cannot be empty."); // NON-NLS
        }
        this.password = password;
    }

    /**
     * @return the VALIDATION_QUERY
     */
    public String getValidationQuery() {
        return VALIDATION_QUERY;
    }

    /**
     * @return the POSTGRES_DRIVER
     */
    public String getDriver() {
        return JDBC_DRIVER;
    }

    /**
     * @return the JDBC_BASE_URI
     */
    public String getJDBCBaseURI() {
        return JDBC_BASE_URI;
    }

}<|MERGE_RESOLUTION|>--- conflicted
+++ resolved
@@ -485,12 +485,8 @@
         }
 
         boolean result = EamDbUtil.insertDefaultCorrelationTypes(conn)
-<<<<<<< HEAD
-                && EamDbUtil.updateSchemaVersion(conn);
-=======
-                && EamDbUtil.insertSchemaVersion(conn)
+                && EamDbUtil.updateSchemaVersion(conn)
                 && EamDbUtil.insertDefaultOrganization(conn);
->>>>>>> 1ffeff74
         EamDbUtil.closeConnection(conn);
 
         return result;
