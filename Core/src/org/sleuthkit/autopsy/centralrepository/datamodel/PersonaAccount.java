--- conflicted
+++ resolved
@@ -153,7 +153,7 @@
 
         CentralRepository.getInstance().executeInsertSQL(insertClause);
 
-        String queryClause = PERSONA_ACCOUNTS_QUERY_CALUSE
+        String queryClause = PERSONA_ACCOUNTS_QUERY_CLAUSE
                 + "WHERE persona_id = " + persona.getId()
                 + " AND account_type_id = " + account.getAccountType().getAccountTypeId()
                 + " AND account_unique_identifier = \"" + account.getIdentifier() + "\"";
@@ -226,7 +226,7 @@
     };
 
     // Query clause  to select from persona_accounts table to create PersonaAccount(s)
-    private static final String PERSONA_ACCOUNTS_QUERY_CALUSE = "SELECT persona_accounts.id as persona_accounts_id, justification, confidence_id, date_added, persona_accounts.examiner_id as pa_examiner_id, pa_examiner.login_name as pa_examiner_login_name, pa_examiner.display_name as pa_examiner_display_name,"
+    private static final String PERSONA_ACCOUNTS_QUERY_CLAUSE = "SELECT persona_accounts.id as persona_accounts_id, justification, confidence_id, date_added, persona_accounts.examiner_id as pa_examiner_id, pa_examiner.login_name as pa_examiner_login_name, pa_examiner.display_name as pa_examiner_display_name,"
             + " personas.id as persona_id, personas.uuid, personas.name, personas.comment, personas.created_date, personas.modified_date, personas.status_id, "
             + " personas.examiner_id as persona_examiner_id, persona_examiner.login_name as persona_examiner_login_name, persona_examiner.display_name as persona_examiner_display_name, "
             + " accounts.id as account_id, account_type_id, account_unique_identifier,"
@@ -252,7 +252,7 @@
         CentralRepository cr = CentralRepository.getInstance();
 
         if (cr != null) {
-            String queryClause = PERSONA_ACCOUNTS_QUERY_CALUSE
+            String queryClause = PERSONA_ACCOUNTS_QUERY_CLAUSE
                     + " WHERE persona_accounts.persona_id = " + personaId;
 
             PersonaAccountsQueryCallback queryCallback = new PersonaAccountsQueryCallback();
@@ -275,46 +275,12 @@
      *                              persona_account.
      */
     public static Collection<PersonaAccount> getPersonaAccountsForAccount(long accountId) throws CentralRepoException {
-<<<<<<< HEAD
-        String queryClause = PERSONA_ACCOUNTS_QUERY_CALUSE
+        String queryClause = PERSONA_ACCOUNTS_QUERY_CLAUSE
                 + " WHERE persona_accounts.account_id = " + accountId
                 + "AND p.status_id != " + Persona.PersonaStatus.DELETED.getStatusId();
-=======
->>>>>>> 7aa735c9
-
-        CentralRepository cr = CentralRepository.getInstance();
-
-        if (cr != null) {
-            String queryClause = PERSONA_ACCOUNTS_QUERY_CALUSE
-                    + " WHERE persona_accounts.account_id = " + accountId;
-
-            PersonaAccountsQueryCallback queryCallback = new PersonaAccountsQueryCallback();
-            cr.executeSelectSQL(queryClause, queryCallback);
-
-            return queryCallback.getPersonaAccountsList();
-        }
-
-        return new ArrayList<>();
-    }
-
-    /**
-     * Gets all the Persona associated with all the accounts matching the given
-     * account identifier substring.
-     *
-     * @param accountIdentifierSubstring Account identifier substring to search
-     *                                   for.
-     *
-     * @return Collection of PersonaAccounts. may be empty.
-     *
-     * @throws CentralRepoException If there is an error in getting the
-     *                              persona_account.
-     */
-    public static Collection<PersonaAccount> getPersonaAccountsForIdentifierLike(String accountIdentifierSubstring) throws CentralRepoException {
-        String queryClause = PERSONA_ACCOUNTS_QUERY_CALUSE
-                + " WHERE LOWER(accounts.account_unique_identifier) LIKE LOWER('%" + accountIdentifierSubstring + "%')"
-                + "AND p.status_id != " + Persona.PersonaStatus.DELETED.getStatusId();
-
-        CentralRepository cr = CentralRepository.getInstance();
+
+        CentralRepository cr = CentralRepository.getInstance();
+
         if (cr != null) {
             PersonaAccountsQueryCallback queryCallback = new PersonaAccountsQueryCallback();
             cr.executeSelectSQL(queryClause, queryCallback);
@@ -326,6 +292,34 @@
     }
 
     /**
+     * Gets all the Persona associated with all the accounts matching the given
+     * account identifier substring.
+     *
+     * @param accountIdentifierSubstring Account identifier substring to search
+     *                                   for.
+     *
+     * @return Collection of PersonaAccounts. may be empty.
+     *
+     * @throws CentralRepoException If there is an error in getting the
+     *                              persona_account.
+     */
+    public static Collection<PersonaAccount> getPersonaAccountsForIdentifierLike(String accountIdentifierSubstring) throws CentralRepoException {
+        String queryClause = PERSONA_ACCOUNTS_QUERY_CLAUSE
+                + " WHERE LOWER(accounts.account_unique_identifier) LIKE LOWER('%" + accountIdentifierSubstring + "%')"
+                + "AND p.status_id != " + Persona.PersonaStatus.DELETED.getStatusId();
+
+        CentralRepository cr = CentralRepository.getInstance();
+        if (cr != null) {
+            PersonaAccountsQueryCallback queryCallback = new PersonaAccountsQueryCallback();
+            cr.executeSelectSQL(queryClause, queryCallback);
+
+            return queryCallback.getPersonaAccountsList();
+        }
+
+        return new ArrayList<>();
+    }
+
+    /**
      * Gets all the Persona associated with the given account.
      *
      * @param account Account to search for.
@@ -336,7 +330,7 @@
      * @throws CentralRepoException
      */
     public static Collection<PersonaAccount> getPersonaAccountsForAccount(Account account) throws CentralRepoException {
-        String queryClause = PERSONA_ACCOUNTS_QUERY_CALUSE
+        String queryClause = PERSONA_ACCOUNTS_QUERY_CLAUSE
                 + " WHERE LOWER(accounts.account_unique_identifier) LIKE LOWER('%" + account.getTypeSpecificID() + "%') AND type_name = '" + account.getAccountType().getTypeName() + "' ";
 
         CentralRepository cr = CentralRepository.getInstance();
