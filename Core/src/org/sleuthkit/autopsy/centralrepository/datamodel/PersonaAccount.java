/*
 * Central Repository
 *
 * Copyright 2020 Basis Technology Corp.
 * Contact: carrier <at> sleuthkit <dot> org
 *
 * Licensed under the Apache License, Version 2.0 (the "License");
 * you may not use this file except in compliance with the License.
 * You may obtain a copy of the License at
 *
 *     http://www.apache.org/licenses/LICENSE-2.0
 *
 * Unless required by applicable law or agreed to in writing, software
 * distributed under the License is distributed on an "AS IS" BASIS,
 * WITHOUT WARRANTIES OR CONDITIONS OF ANY KIND, either express or implied.
 * See the License for the specific language governing permissions and
 * limitations under the License.
 */
package org.sleuthkit.autopsy.centralrepository.datamodel;

import java.sql.ResultSet;
import java.sql.SQLException;
import java.time.Instant;
import java.util.ArrayList;
import java.util.Collection;
import java.util.Collections;
import java.util.Objects;
import org.apache.commons.lang3.StringUtils;
import org.sleuthkit.datamodel.SleuthkitCase;
import org.sleuthkit.datamodel.Account;

/**
 * This class represents an association between a Persona and an Account.
 *
 * A Persona has at least one, possibly more, accounts associated with it.
 *
 *
 */
public class PersonaAccount {

    private final long id;
    private final Persona persona;
    private final CentralRepoAccount account;
    private final String justification;
    private final Persona.Confidence confidence;
    private final long dateAdded;
    private final CentralRepoExaminer examiner;

    public PersonaAccount(long id, Persona persona, CentralRepoAccount account, String justification, Persona.Confidence confidence, long dateAdded, CentralRepoExaminer examiner) {
        this.id = id;
        this.persona = persona;
        this.account = account;
        this.justification = justification;
        this.confidence = confidence;
        this.dateAdded = dateAdded;
        this.examiner = examiner;
    }

    public long getId() {
        return id;
    }

    public Persona getPersona() {
        return persona;
    }

    public CentralRepoAccount getAccount() {
        return account;
    }

    public String getJustification() {
        return justification;
    }

    public Persona.Confidence getConfidence() {
        return confidence;
    }

    public long getDateAdded() {
        return dateAdded;
    }

    public CentralRepoExaminer getExaminer() {
        return examiner;
    }

    @Override
    public int hashCode() {
        int hash = 5;
        hash = 83 * hash + Objects.hashCode(this.persona);
        hash = 83 * hash + Objects.hashCode(this.account);
        hash = 83 * hash + (int) (this.dateAdded ^ (this.dateAdded >>> 32));
        hash = 83 * hash + Objects.hashCode(this.examiner);
        return hash;
    }

    @Override
    public boolean equals(Object obj) {
        if (this == obj) {
            return true;
        }
        if (obj == null) {
            return false;
        }
        if (getClass() != obj.getClass()) {
            return false;
        }
        final PersonaAccount other = (PersonaAccount) obj;
        if (this.dateAdded != other.getDateAdded()) {
            return false;
        }
        if (!Objects.equals(this.persona, other.getPersona())) {
            return false;
        }
        if (!Objects.equals(this.account, other.getAccount())) {
            return false;
        }
        return Objects.equals(this.examiner, other.getExaminer());
    }

    /**
     * Creates an account for the specified Persona.
     *
     * @param persona Persona for which the account is being added.
     * @param account Account.
     * @param justification Reason for assigning the alias, may be null.
     * @param confidence Confidence level.
     *
     * @return PersonaAccount
     * @throws CentralRepoException If there is an error in creating the
     * account.
     */
    static PersonaAccount addPersonaAccount(Persona persona, CentralRepoAccount account, String justification, Persona.Confidence confidence) throws CentralRepoException {
        CentralRepository cr = CentralRepository.getInstance();
        
        if(cr == null) {
            throw new CentralRepoException("Failed to add Persona, Central Repository is not enable");
        } 
        
        CentralRepoExaminer currentExaminer = cr.getOrInsertExaminer(System.getProperty("user.name"));

        Instant instant = Instant.now();
        Long timeStampMillis = instant.toEpochMilli();
        String insertClause = " INTO persona_accounts (persona_id, account_id, justification, confidence_id, date_added, examiner_id ) "
                + "VALUES ( "
                + persona.getId() + ", "
                + account.getId() + ", "
                + "'" + ((StringUtils.isBlank(justification) ? "" : SleuthkitCase.escapeSingleQuotes(justification))) + "', "
                + confidence.getLevelId() + ", "
                + timeStampMillis.toString() + ", "
                + currentExaminer.getId()
                + ")";

        CentralRepository.getInstance().executeInsertSQL(insertClause);

        String queryClause = PERSONA_ACCOUNTS_QUERY_CLAUSE
                + "WHERE persona_id = " + persona.getId()
                + " AND account_type_id = " + account.getAccountType().getAccountTypeId()
                + " AND account_unique_identifier = \"" + account.getIdentifier() + "\"";
        PersonaAccountsQueryCallback queryCallback = new PersonaAccountsQueryCallback();
        CentralRepository.getInstance().executeSelectSQL(queryClause, queryCallback);

        Collection<PersonaAccount> accounts = queryCallback.getPersonaAccountsList();
        if (accounts.size() != 1) {
            throw new CentralRepoException("Account add query failed");
        }

        return accounts.iterator().next();
    }

    /**
     * Callback to process a Persona Accounts query.
     */
    private static class PersonaAccountsQueryCallback implements CentralRepositoryDbQueryCallback {

        Collection<PersonaAccount> personaAccountsList = new ArrayList<>();

        @Override
        public void process(ResultSet rs) throws CentralRepoException, SQLException {

            while (rs.next()) {
                // examiner that created the persona/account association
                CentralRepoExaminer paExaminer = new CentralRepoExaminer(
                        rs.getInt("pa_examiner_id"),
                        rs.getString("pa_examiner_login_name"));

                // examiner that created the persona
                CentralRepoExaminer personaExaminer = new CentralRepoExaminer(
                        rs.getInt("persona_examiner_id"),
                        rs.getString("persona_examiner_login_name"));

                // create persona
                Persona.PersonaStatus status = Persona.PersonaStatus.fromId(rs.getInt("status_id"));
                Persona persona = new Persona(
                        rs.getInt("persona_id"),
                        rs.getString("uuid"),
                        rs.getString("name"),
                        rs.getString("comment"),
                        Long.parseLong(rs.getString("created_date")),
                        Long.parseLong(rs.getString("modified_date")),
                        status,
                        personaExaminer
                );

                // create account
                CentralRepoAccount.CentralRepoAccountType crAccountType = CentralRepository.getInstance().getAccountTypeByName(rs.getString("type_name"));
                CentralRepoAccount account = new CentralRepoAccount(
                        rs.getInt("account_id"),
                        crAccountType,
                        rs.getString("account_unique_identifier"));

                // create persona account
                PersonaAccount personaAccount = new PersonaAccount(rs.getLong("persona_accounts_id"), persona, account,
                        rs.getString("justification"),
                        Persona.Confidence.fromId(rs.getInt("confidence_id")),
                        Long.parseLong(rs.getString("date_added")),
                        paExaminer);

                personaAccountsList.add(personaAccount);
            }
        }

        Collection<PersonaAccount> getPersonaAccountsList() {
            return Collections.unmodifiableCollection(personaAccountsList);
        }
    };

    // Query clause  to select from persona_accounts table to create PersonaAccount(s)
    private static final String PERSONA_ACCOUNTS_QUERY_CLAUSE = "SELECT persona_accounts.id as persona_accounts_id, justification, confidence_id, date_added, persona_accounts.examiner_id as pa_examiner_id, pa_examiner.login_name as pa_examiner_login_name, pa_examiner.display_name as pa_examiner_display_name,"
            + " personas.id as persona_id, personas.uuid, personas.name, personas.comment, personas.created_date, personas.modified_date, personas.status_id, "
            + " personas.examiner_id as persona_examiner_id, persona_examiner.login_name as persona_examiner_login_name, persona_examiner.display_name as persona_examiner_display_name, "
            + " accounts.id as account_id, account_type_id, account_unique_identifier,"
            + " account_types.type_name as type_name "
            + " FROM persona_accounts as persona_accounts "
            + " JOIN personas as personas on persona_accounts.persona_id = personas.id "
            + " JOIN accounts as accounts on persona_accounts.account_id = accounts.id "
            + " JOIN account_types as account_types on accounts.account_type_id = account_types.id "
            + " JOIN examiners as pa_examiner ON pa_examiner.id = persona_accounts.examiner_id "
            + " JOIN examiners as persona_examiner ON persona_examiner.id = personas.examiner_id ";

    /**
     * Gets all the Accounts for the specified Persona.
     *
     * @param personaId Id of persona for which to get the accounts for.
     *
     * @return Collection of PersonaAccounts, may be empty.
     *
     * @throws CentralRepoException If there is an error in getting the
     *                              persona_account.
     */
    static Collection<PersonaAccount> getPersonaAccountsForPersona(long personaId) throws CentralRepoException {
        CentralRepository cr = CentralRepository.getInstance();

        if (cr != null) {
            String queryClause = PERSONA_ACCOUNTS_QUERY_CLAUSE
                    + " WHERE persona_accounts.persona_id = " + personaId;

            PersonaAccountsQueryCallback queryCallback = new PersonaAccountsQueryCallback();
            cr.executeSelectSQL(queryClause, queryCallback);

            return queryCallback.getPersonaAccountsList();
        }

        return new ArrayList<>();
    }

    /**
     * Gets all the Persona for the specified Account.
     *
     * @param accountId Id of account for which to get the Personas for.
     *
     * @return Collection of PersonaAccounts. may be empty.
     *
     * @throws CentralRepoException If there is an error in getting the
     *                              persona_account.
     */
    public static Collection<PersonaAccount> getPersonaAccountsForAccount(long accountId) throws CentralRepoException {
        String queryClause = PERSONA_ACCOUNTS_QUERY_CLAUSE
                + " WHERE persona_accounts.account_id = " + accountId
                + " AND personas.status_id != " + Persona.PersonaStatus.DELETED.getStatusId();

        CentralRepository cr = CentralRepository.getInstance();

        if (cr != null) {
            PersonaAccountsQueryCallback queryCallback = new PersonaAccountsQueryCallback();
            cr.executeSelectSQL(queryClause, queryCallback);

            return queryCallback.getPersonaAccountsList();
        }

        return new ArrayList<>();
    }

    /**
     * Gets all the Persona associated with all the accounts matching the given
     * account identifier substring.
     *
     * @param accountIdentifierSubstring Account identifier substring to search
     *                                   for.
     *
     * @return Collection of PersonaAccounts. may be empty.
     *
     * @throws CentralRepoException If there is an error in getting the
     *                              persona_account.
     */
    public static Collection<PersonaAccount> getPersonaAccountsForIdentifierLike(String accountIdentifierSubstring) throws CentralRepoException {
        String queryClause = PERSONA_ACCOUNTS_QUERY_CLAUSE
                + " WHERE LOWER(accounts.account_unique_identifier) LIKE LOWER('%" + accountIdentifierSubstring + "%')"
                + " AND personas.status_id != " + Persona.PersonaStatus.DELETED.getStatusId();

        CentralRepository cr = CentralRepository.getInstance();
        if (cr != null) {
            PersonaAccountsQueryCallback queryCallback = new PersonaAccountsQueryCallback();
            cr.executeSelectSQL(queryClause, queryCallback);

            return queryCallback.getPersonaAccountsList();
        }

        return new ArrayList<>();
    }

    /**
     * Gets all the Persona associated with the given account.
     *
     * @param account Account to search for.
     *
     * @return Collection of PersonaAccounts, maybe empty if none were found or
     *         CR is not enabled.
     *
     * @throws CentralRepoException
     */
    public static Collection<PersonaAccount> getPersonaAccountsForAccount(Account account) throws CentralRepoException {
<<<<<<< HEAD
        String queryClause = PERSONA_ACCOUNTS_QUERY_CLAUSE
                + " WHERE LOWER(accounts.account_unique_identifier) LIKE LOWER('%" + account.getTypeSpecificID() + "%') AND type_name = '" + account.getAccountType().getTypeName() + "' ";
=======
        String queryClause = PERSONA_ACCOUNTS_QUERY_CALUSE
                + " WHERE LOWER(accounts.account_unique_identifier) LIKE LOWER('%" + account.getTypeSpecificID() + "%')"
                + " AND type_name = '" + account.getAccountType().getTypeName() + "' "
                + " AND personas.status_id != " + Persona.PersonaStatus.DELETED.getStatusId();
>>>>>>> 014f971f

        CentralRepository cr = CentralRepository.getInstance();
        if (cr != null) {
            PersonaAccountsQueryCallback queryCallback = new PersonaAccountsQueryCallback();
            cr.executeSelectSQL(queryClause, queryCallback);
            return queryCallback.getPersonaAccountsList();
        }

        return new ArrayList<>();
    }

    /**
     * Removes the PersonaAccount row by the given id
     *
     * @param id row id for the account to be removed
     *
     * @throws CentralRepoException If there is an error in removing the
     * account.
     */
    static void removePersonaAccount(long id) throws CentralRepoException {
        CentralRepository cr = CentralRepository.getInstance();
        
        if(cr == null) {
            throw new CentralRepoException("Failed to remove persona account, Central Repo is not enabled");
        }
        
        String deleteClause = " DELETE FROM persona_accounts WHERE id = " + id;
        cr.executeDeleteSQL(deleteClause);
    }

    /**
     * Callback to process a query that gets all accounts belonging to a
     * persona.
     */
    private static class AccountsForPersonaQueryCallback implements CentralRepositoryDbQueryCallback {

        Collection<CentralRepoAccount> accountsList = new ArrayList<>();

        @Override
        public void process(ResultSet rs) throws CentralRepoException, SQLException {

            while (rs.next()) {

                // create account
                CentralRepoAccount.CentralRepoAccountType crAccountType = CentralRepository.getInstance().getAccountTypeByName(rs.getString("type_name"));
                CentralRepoAccount account = new CentralRepoAccount(
                        rs.getInt("account_id"),
                        crAccountType,
                        rs.getString("account_unique_identifier"));

                accountsList.add(account);
            }
        }

        Collection<CentralRepoAccount> getAccountsList() {
            return Collections.unmodifiableCollection(accountsList);
        }
    };

    /**
     * Get all accounts associated with a persona.
     *
     * @param personaId Id of the persona to look for.
     *
     * @return Collection of all accounts associated with the given persona, may
     * be empty.
     * @throws CentralRepoException If there is an error in getting the
     * accounts.
     */
    static Collection<CentralRepoAccount> getAccountsForPersona(long personaId) throws CentralRepoException {
        CentralRepository cr = CentralRepository.getInstance();

        if (cr != null) {
            String queryClause = "SELECT account_id,  "
                    + " accounts.account_type_id as account_type_id, accounts.account_unique_identifier as account_unique_identifier,"
                    + " account_types.type_name as type_name "
                    + " FROM persona_accounts "
                    + " JOIN accounts as accounts on persona_accounts.account_id = accounts.id "
                    + " JOIN account_types as account_types on accounts.account_type_id = account_types.id "
                    + " WHERE persona_accounts.persona_id = " + personaId;

            AccountsForPersonaQueryCallback queryCallback = new AccountsForPersonaQueryCallback();
            cr.executeSelectSQL(queryClause, queryCallback);

            return queryCallback.getAccountsList();
        }

        return new ArrayList<>();
    }
}<|MERGE_RESOLUTION|>--- conflicted
+++ resolved
@@ -330,15 +330,10 @@
      * @throws CentralRepoException
      */
     public static Collection<PersonaAccount> getPersonaAccountsForAccount(Account account) throws CentralRepoException {
-<<<<<<< HEAD
         String queryClause = PERSONA_ACCOUNTS_QUERY_CLAUSE
-                + " WHERE LOWER(accounts.account_unique_identifier) LIKE LOWER('%" + account.getTypeSpecificID() + "%') AND type_name = '" + account.getAccountType().getTypeName() + "' ";
-=======
-        String queryClause = PERSONA_ACCOUNTS_QUERY_CALUSE
                 + " WHERE LOWER(accounts.account_unique_identifier) LIKE LOWER('%" + account.getTypeSpecificID() + "%')"
                 + " AND type_name = '" + account.getAccountType().getTypeName() + "' "
                 + " AND personas.status_id != " + Persona.PersonaStatus.DELETED.getStatusId();
->>>>>>> 014f971f
 
         CentralRepository cr = CentralRepository.getInstance();
         if (cr != null) {
