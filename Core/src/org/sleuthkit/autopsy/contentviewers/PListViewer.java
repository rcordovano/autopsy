/*
 * Autopsy Forensic Browser
 *
 * Copyright 2018 Basis Technology Corp.
 * Contact: carrier <at> sleuthkit <dot> org
 *
 * Licensed under the Apache License, Version 2.0 (the "License");
 * you may not use this file except in compliance with the License.
 * You may obtain a copy of the License at
 *
 *     http://www.apache.org/licenses/LICENSE-2.0
 *
 * Unless required by applicable law or agreed to in writing, software
 * distributed under the License is distributed on an "AS IS" BASIS,
 * WITHOUT WARRANTIES OR CONDITIONS OF ANY KIND, either express or implied.
 * See the License for the specific language governing permissions and
 * limitations under the License.
 */
package org.sleuthkit.autopsy.contentviewers;

import java.awt.Component;
import java.util.List;
import org.sleuthkit.datamodel.AbstractFile;
import java.util.Arrays;
import com.dd.plist.NSDictionary;
import com.dd.plist.PropertyListParser;
import com.dd.plist.NSObject;
import com.dd.plist.NSArray;
import com.dd.plist.NSDate;
import com.dd.plist.NSString;
import com.dd.plist.NSNumber;
import com.dd.plist.NSData;
import com.dd.plist.PropertyListFormatException;
import java.io.File;
import java.io.IOException;
import java.text.ParseException;
import java.util.ArrayList;
import java.util.concurrent.ExecutionException;
import java.util.logging.Level;
import javax.swing.JFileChooser;
import javax.swing.JOptionPane;
import javax.swing.JTable;
import javax.swing.ListSelectionModel;
import javax.swing.SwingUtilities;
import javax.swing.SwingWorker;
import javax.swing.filechooser.FileNameExtensionFilter;
import javax.swing.table.TableCellRenderer;
import javax.xml.parsers.ParserConfigurationException;
import org.netbeans.swing.outline.DefaultOutlineModel;
import org.netbeans.swing.outline.Outline;
import org.openide.explorer.ExplorerManager;
import org.openide.nodes.AbstractNode;
import org.openide.nodes.Children;
import org.openide.util.NbBundle;
import org.openide.windows.WindowManager;
import org.sleuthkit.autopsy.casemodule.Case;
import org.sleuthkit.autopsy.coreutils.Logger;
import org.sleuthkit.datamodel.TskCoreException;
import org.xml.sax.SAXException;
import org.sleuthkit.autopsy.corecomponentinterfaces.FileTypeViewer;

/**
 * PListViewer - a file viewer for binary plist files.
 *
 */
public class PListViewer extends javax.swing.JPanel implements FileTypeViewer, ExplorerManager.Provider {

    private static final long serialVersionUID = 1L;
    private static final String[] MIMETYPES = new String[]{"application/x-bplist"};
    private static final Logger LOGGER = Logger.getLogger(PListViewer.class.getName());

    private final org.openide.explorer.view.OutlineView outlineView;
    private final Outline outline;
    private ExplorerManager explorerManager;

    private NSDictionary rootDict;

    /**
     * Creates new form PListViewer
     */
    public PListViewer() {

        // Create an Outlineview and add to the panel
        outlineView = new org.openide.explorer.view.OutlineView();

        initComponents();

        outline = outlineView.getOutline();

        ((DefaultOutlineModel) outline.getOutlineModel()).setNodesColumnLabel("Key");

        outlineView.setPropertyColumns(
                "Type", Bundle.PListNode_TypeCol(),
                "Value", Bundle.PListNode_ValueCol());

        customize();
    }

    @NbBundle.Messages({"PListNode.KeyCol=Key",
        "PListNode.TypeCol=Type",
        "PListNode.ValueCol=Value"})

    private void customize() {

        outline.setSelectionMode(ListSelectionModel.SINGLE_SELECTION);

        outline.setRootVisible(false);
        if (null == explorerManager) {
            explorerManager = new ExplorerManager();
        }

        //outline.setAutoResizeMode(JTable.AUTO_RESIZE_OFF);
        plistTableScrollPane.setViewportView(outlineView);

        outline.setAutoResizeMode(JTable.AUTO_RESIZE_NEXT_COLUMN);

        this.setVisible(true);
        outline.setRowSelectionAllowed(false);
    }

    /**
     * This method is called from within the constructor to initialize the form.
     * WARNING: Do NOT modify this code. The content of this method is always
     * regenerated by the Form Editor.
     */
    @SuppressWarnings("unchecked")
    // <editor-fold defaultstate="collapsed" desc="Generated Code">//GEN-BEGIN:initComponents
    private void initComponents() {

        jPanel1 = new javax.swing.JPanel();
        plistTableScrollPane = new javax.swing.JScrollPane();
        hdrPanel = new javax.swing.JPanel();
        exportButton = new javax.swing.JButton();

        jPanel1.setLayout(new java.awt.BorderLayout());

        plistTableScrollPane.setBorder(null);
        plistTableScrollPane.setHorizontalScrollBarPolicy(javax.swing.ScrollPaneConstants.HORIZONTAL_SCROLLBAR_NEVER);
        plistTableScrollPane.setVerticalScrollBarPolicy(javax.swing.ScrollPaneConstants.VERTICAL_SCROLLBAR_NEVER);
        jPanel1.add(plistTableScrollPane, java.awt.BorderLayout.CENTER);

        org.openide.awt.Mnemonics.setLocalizedText(exportButton, org.openide.util.NbBundle.getMessage(PListViewer.class, "PListViewer.exportButton.text")); // NOI18N
        exportButton.addActionListener(new java.awt.event.ActionListener() {
            public void actionPerformed(java.awt.event.ActionEvent evt) {
                exportButtonActionPerformed(evt);
            }
        });

        javax.swing.GroupLayout hdrPanelLayout = new javax.swing.GroupLayout(hdrPanel);
        hdrPanel.setLayout(hdrPanelLayout);
        hdrPanelLayout.setHorizontalGroup(
            hdrPanelLayout.createParallelGroup(javax.swing.GroupLayout.Alignment.LEADING)
            .addGroup(javax.swing.GroupLayout.Alignment.TRAILING, hdrPanelLayout.createSequentialGroup()
                .addContainerGap(320, Short.MAX_VALUE)
                .addComponent(exportButton)
                .addContainerGap())
        );
        hdrPanelLayout.setVerticalGroup(
            hdrPanelLayout.createParallelGroup(javax.swing.GroupLayout.Alignment.LEADING)
            .addGroup(javax.swing.GroupLayout.Alignment.TRAILING, hdrPanelLayout.createSequentialGroup()
                .addGap(0, 6, Short.MAX_VALUE)
                .addComponent(exportButton))
        );

        javax.swing.GroupLayout layout = new javax.swing.GroupLayout(this);
        this.setLayout(layout);
        layout.setHorizontalGroup(
            layout.createParallelGroup(javax.swing.GroupLayout.Alignment.LEADING)
            .addGroup(layout.createSequentialGroup()
                .addComponent(hdrPanel, javax.swing.GroupLayout.DEFAULT_SIZE, javax.swing.GroupLayout.DEFAULT_SIZE, Short.MAX_VALUE)
                .addGap(5, 5, 5))
            .addComponent(jPanel1, javax.swing.GroupLayout.DEFAULT_SIZE, javax.swing.GroupLayout.DEFAULT_SIZE, Short.MAX_VALUE)
        );
        layout.setVerticalGroup(
            layout.createParallelGroup(javax.swing.GroupLayout.Alignment.LEADING)
            .addGroup(layout.createSequentialGroup()
                .addGap(3, 3, 3)
                .addComponent(hdrPanel, javax.swing.GroupLayout.PREFERRED_SIZE, javax.swing.GroupLayout.DEFAULT_SIZE, javax.swing.GroupLayout.PREFERRED_SIZE)
                .addPreferredGap(javax.swing.LayoutStyle.ComponentPlacement.UNRELATED)
                .addComponent(jPanel1, javax.swing.GroupLayout.DEFAULT_SIZE, 249, Short.MAX_VALUE))
        );
    }// </editor-fold>//GEN-END:initComponents

    @NbBundle.Messages({"PListViewer.ExportSuccess.message=Plist file exported successfully",
        "PListViewer.ExportFailed.message=Plist file export failed.",})

    /**
     * Handles the Export button pressed action
     */
    private void exportButtonActionPerformed(java.awt.event.ActionEvent evt) {//GEN-FIRST:event_exportButtonActionPerformed

        final JFileChooser fileChooser = new JFileChooser();
        fileChooser.setCurrentDirectory(new File(Case.getCurrentCase().getExportDirectory()));
        fileChooser.setFileFilter(new FileNameExtensionFilter("XML file", "xml"));

        final int returnVal = fileChooser.showSaveDialog(this);
        if (returnVal == JFileChooser.APPROVE_OPTION) {

            File selectedFile = fileChooser.getSelectedFile();
            if (!selectedFile.getName().endsWith(".xml")) { // NON-NLS
                selectedFile = new File(selectedFile.toString() + ".xml"); // NON-NLS
            }

            try {
                //Save the propery list as XML
                PropertyListParser.saveAsXML(this.rootDict, selectedFile);
                JOptionPane.showMessageDialog(this,
                        String.format("Plist file exported successfully to %s ", selectedFile.getName()),
                        Bundle.PListViewer_ExportSuccess_message(),
                        JOptionPane.INFORMATION_MESSAGE);
            } catch (IOException ex) {
                JOptionPane.showMessageDialog(this,
                        String.format("Failed to export plist file to %s ", selectedFile.getName()),
                        Bundle.PListViewer_ExportFailed_message(),
                        JOptionPane.ERROR_MESSAGE);

                LOGGER.log(Level.SEVERE, "Error exporting plist to XML file " + selectedFile.getName(), ex);
            }
        }
    }//GEN-LAST:event_exportButtonActionPerformed

    /**
     * Returns mime types supported by this viewer
     *
     * @return list of supported mime types
     */
    @Override
    public List<String> getSupportedMIMETypes() {
        return Arrays.asList(MIMETYPES);
    }

    /**
     * Sets the file to be displayed in the viewer
     *
     * @param file file to display
     */
    @Override
    public void setFile(final AbstractFile file) {
        processPlist(file);
    }

    /**
     * Returns the viewer component
     *
     * @return the viewer component
     */
    @Override
    public Component getComponent() {
        return this;
    }

    /**
     * Resets the viewer component
     *
     */
    @Override
    public void resetComponent() {
        rootDict = null;
    }

    /**
     * Process the given Plist file
     *
     * @param plistFile -
     *
     * @return none
     */
    @NbBundle.Messages({"PListViewer.processPlist.interruptedMessage=Interrupted while parsing/displaying plist file.",
        "PListViewer.processPlist.errorMessage=Error while parsing/displaying plist file."})
    private void processPlist(final AbstractFile plistFile) {

        new SwingWorker<List<PropKeyValue>, Void>() {
            @Override
            protected List<PropKeyValue> doInBackground() throws TskCoreException, IOException, PropertyListFormatException, ParseException, ParserConfigurationException, SAXException {
                // Read in and parse the file
                final byte[] plistFileBuf = new byte[(int) plistFile.getSize()];
                plistFile.read(plistFileBuf, 0, plistFile.getSize());
                final List<PropKeyValue>   plist = parsePList(plistFileBuf);
               
                return plist;
            }
            
            @Override
            protected void done() {
                super.done();
                List<PropKeyValue> plist;
                try {
                    plist = get();
                    setupTable(plist);
                    
                    SwingUtilities.invokeLater(() -> {
                         setColumnWidths();
                    });
                } catch (InterruptedException ex) {
                    LOGGER.log(Level.SEVERE, "Interruption while parsing/dislaying  plist file " + plistFile.getName(), ex);
                      
                   JOptionPane.showMessageDialog(WindowManager.getDefault().getMainWindow(),
                                        ex.getMessage(),
                                        Bundle.PListViewer_processPlist_interruptedMessage(),
                                        JOptionPane.ERROR_MESSAGE);
                    
                } catch (ExecutionException ex) {
                    LOGGER.log(Level.SEVERE, "Exception while parsing/dislaying  plist file " + plistFile.getName(), ex);
                      JOptionPane.showMessageDialog(WindowManager.getDefault().getMainWindow(),
                                        ex.getCause().getMessage(),
                                        Bundle.PListViewer_processPlist_errorMessage(),
                                        JOptionPane.ERROR_MESSAGE);
                }
                      
            }
        }.execute(); 
    }

    /**
     * Sets up the columns in the display table
     *
     * @param tableRows
     */
    private void setupTable(final List<PropKeyValue> tableRows) {
        explorerManager.setRootContext(new AbstractNode(Children.create(new PListRowFactory(tableRows), true)));
    }

    /**
     * Sets up the column widths
     *
     */
    private void setColumnWidths() {
        final int margin = 4;
        final int padding = 8;

        // find the maximum width needed to fit the values for the first N rows, at most
        final int rows = Math.min(20, outline.getRowCount());
        for (int col = 0; col < outline.getColumnCount(); col++) {
            final int columnWidthLimit = 2000;
            int columnWidth = 0;

            for (int row = 0; row < rows; row++) {
                final TableCellRenderer renderer = outline.getCellRenderer(row, col);
                final Component comp = outline.prepareRenderer(renderer, row, col);

                columnWidth = Math.max(comp.getPreferredSize().width, columnWidth);
            }

            columnWidth += 2 * margin + padding; // add margin and regular padding
            columnWidth = Math.min(columnWidth, columnWidthLimit);
            outline.getColumnModel().getColumn(col).setPreferredWidth(columnWidth);
        }
    }

    /**
     * Parses the given plist key/value
     */
    @NbBundle.Messages({"PListViewer.DataType.message=Binary Data value not shown"})
    private PropKeyValue parseProperty(final String key, final NSObject value) {
        if (value == null) {
            return null;
        } else if (value instanceof NSString) {
            return new PropKeyValue(key, PropertyType.STRING, value.toString());
        } else if (value instanceof NSNumber) {
            final NSNumber number = (NSNumber) value;
            if (number.isInteger()) {
                return new PropKeyValue(key, PropertyType.NUMBER, number.longValue());
            } else if (number.isBoolean()) {
                return new PropKeyValue(key, PropertyType.BOOLEAN, number.boolValue());
            } else {
                return new PropKeyValue(key, PropertyType.NUMBER, number.floatValue());
            }
        } else if (value instanceof NSDate) {
            final NSDate date = (NSDate) value;
            return new PropKeyValue(key, PropertyType.DATE, date.toString());
        } else if (value instanceof NSData) {
            return new PropKeyValue(key, PropertyType.DATA, Bundle.PListViewer_DataType_message());
        } else if (value instanceof NSArray) {
            final List<PropKeyValue> children = new ArrayList<>();
            final NSArray array = (NSArray) value;

            final PropKeyValue pkv = new PropKeyValue(key, PropertyType.ARRAY, array);
            for (int i = 0; i < array.count(); i++) {
                children.add(parseProperty("", array.objectAtIndex(i)));
            }

            pkv.setChildren(children.toArray(new PropKeyValue[children.size()]));
            return pkv;
        } else if (value instanceof NSDictionary) {
            final List<PropKeyValue> children = new ArrayList<>();
            final NSDictionary dict = (NSDictionary) value;

            final PropKeyValue pkv = new PropKeyValue(key, PropertyType.DICTIONARY, dict);
            for (final String key2 : ((NSDictionary) value).allKeys()) {
                final NSObject obj = ((NSDictionary) value).objectForKey(key2);
                children.add(parseProperty(key2, obj));
            }

            pkv.setChildren(children.toArray(new PropKeyValue[children.size()]));
            return pkv;
        } else {
            LOGGER.log(Level.SEVERE, "Can''t parse Plist for key = {0} value of type {1}", new Object[]{key, value.getClass()});
        }

        return null;
    }

    /**
     * Parses given binary stream and extracts Plist key/value
     *
     * @param plistbytes
     *
     * @return list of PropKeyValue
     */
    private List<PropKeyValue> parsePList(final byte[] plistbytes) throws IOException, PropertyListFormatException, ParseException, ParserConfigurationException, SAXException {

        final List<PropKeyValue> plist = new ArrayList<>();
        rootDict = (NSDictionary) PropertyListParser.parse(plistbytes);

        final String[] keys = rootDict.allKeys();
        for (final String key : keys) {
            final PropKeyValue pkv = parseProperty(key, rootDict.objectForKey(key));
            if (null != pkv) {
                plist.add(pkv);
            }
        }

        return plist;
    }

    @Override
    public ExplorerManager getExplorerManager() {
        return explorerManager;
    }

    /**
     * Plist property type
     */
    enum PropertyType {
        STRING,
        NUMBER,
        BOOLEAN,
        DATE,
        DATA,
        ARRAY,
        DICTIONARY
    };

    /**
     * Encapsulates a Plist property
     *
     */
    final static class PropKeyValue {

        private final String key;
        private final PropertyType type;
        private final Object value;

        private PropKeyValue[] children;

        PropKeyValue(String key, PropertyType type, Object value) {
            this.key = key;
            this.type = type;
            this.value = value;

            this.children = null;
        }

        /**
         * Copy constructor
         */
        PropKeyValue(PropKeyValue other) {
            this.key = other.getKey();
            this.type = other.getType();
            this.value = other.getValue();

            this.setChildren(other.getChildren());
        }

        String getKey() {
            return this.key;
        }

        PropertyType getType() {
            return this.type;
        }

        Object getValue() {
            return this.value;
        }

        /**
         * Returns an array of children, if any.
         *
         * @return
         */
        PropKeyValue[] getChildren() {
            if (children == null) {
                return null;
            }

            // return a copy
            return Arrays.stream(children)
                    .map(child -> new PropKeyValue(child))
                    .toArray(PropKeyValue[]::new);
        }

        void setChildren(final PropKeyValue... children) {
            if (children != null) {
                this.children = Arrays.stream(children)
                        .map(child -> new PropKeyValue(child))
                        .toArray(PropKeyValue[]::new);
            }
<<<<<<< HEAD
=======
            
>>>>>>> 0705374e
        }

    }

    // Variables declaration - do not modify//GEN-BEGIN:variables
    private javax.swing.JButton exportButton;
    private javax.swing.JPanel hdrPanel;
    private javax.swing.JPanel jPanel1;
    private javax.swing.JScrollPane plistTableScrollPane;
    // End of variables declaration//GEN-END:variables
}<|MERGE_RESOLUTION|>--- conflicted
+++ resolved
@@ -506,10 +506,7 @@
                         .map(child -> new PropKeyValue(child))
                         .toArray(PropKeyValue[]::new);
             }
-<<<<<<< HEAD
-=======
             
->>>>>>> 0705374e
         }
 
     }
