--- conflicted
+++ resolved
@@ -30,26 +30,14 @@
 import org.sleuthkit.autopsy.keywordsearchservice.KeywordSearchServiceException;
 import org.sleuthkit.datamodel.TskCoreException;
 
-<<<<<<< HEAD
 /**
  * Instances of this Action allow users to delete data sources.
  */
-=======
->>>>>>> 3887c9b1
 public final class DeleteDataSourceAction extends AbstractAction {
 
     private static final long serialVersionUID = 1L;
     private static final Logger logger = Logger.getLogger(DeleteDataSourceAction.class.getName());
-<<<<<<< HEAD
     private long dataSourceID;
-=======
-    private final Long selectedDataSource;
-    
-    @NbBundle.Messages({"DeleteDataSourceAction.name.text=Delete Data Source"})
-    public DeleteDataSourceAction(Long selectedDataSource) {
-        super(Bundle.DeleteDataSourceAction_name_text());
-        this.selectedDataSource = selectedDataSource;
->>>>>>> 3887c9b1
 
     /**
      * Constructs an Action that allows a user to delete a data source.
@@ -67,22 +55,12 @@
     @Override
     public void actionPerformed(ActionEvent event) {
         try {
-<<<<<<< HEAD
             Case.getCurrentCaseThrows().getSleuthkitCase().deleteDataSource(dataSourceID);
             KeywordSearchService kwsService = Lookup.getDefault().lookup(KeywordSearchService.class);
             kwsService.deleteDataSource(dataSourceID);
+            Case.getCurrentCaseThrows().notifyDataSourceDeleted(dataSourceID);
         } catch (NoCurrentCaseException | TskCoreException | KeywordSearchServiceException e) {
             logger.log(Level.WARNING, String.format("Error Deleting data source (obj_id=%d)", dataSourceID), e);
-=======
-            //VersionNumber checkVersionNumber = Case.getCurrentCaseThrows().getSleuthkitCase().getDBSchemaVersion();
-            Case.getCurrentCaseThrows().getSleuthkitCase().deleteDataSource(selectedDataSource);
-            deleteDataSource(selectedDataSource);
-            Case.getCurrentCaseThrows().notifyDataSourceDeleted(selectedDataSource);
-        } catch (NoCurrentCaseException | TskCoreException | KeywordSearchServiceException e) {
-	    String msg = MessageFormat.format(Bundle.ErrorDeletingDataSource_name_text(), selectedDataSource);
-            logger.log(Level.WARNING, msg, e);
-            //throw new TskCoreException(msg, e);
->>>>>>> 3887c9b1
         }
     }
 
