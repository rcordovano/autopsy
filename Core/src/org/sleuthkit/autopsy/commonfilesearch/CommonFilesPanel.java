--- conflicted
+++ resolved
@@ -255,19 +255,11 @@
                     }
                 }
                 if (dataSourceId == CommonFilesPanel.NO_DATA_SOURCE_SELECTED) {
-<<<<<<< HEAD
-                    builder = new AllDataSources(dataSourceMap, filterByMedia, filterByDocuments);
+                    builder = new AllDataSources(CommonFilesPanel.this.dataSourceMap, filterByMedia, filterByDocuments);
 
                     setTitleForAllDataSources();
                 } else {
-                    builder = new SingleDataSource(dataSourceId, dataSourceMap, filterByMedia, filterByDocuments);
-=======
-                    builder = new AllDataSources(CommonFilesPanel.this.dataSourceMap);
-
-                    setTitleForAllDataSources();
-                } else {
-                    builder = new SingleDataSource(dataSourceId, CommonFilesPanel.this.dataSourceMap);
->>>>>>> 14d1deb5
+                    builder = new SingleDataSource(dataSourceId, CommonFilesPanel.this.dataSourceMap, filterByMedia, filterByDocuments);
 
                     setTitleForSingleSource(dataSourceId);
                 }
