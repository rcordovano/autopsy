/*
 * Autopsy Forensic Browser
 *
 * Copyright 2013-2018 Basis Technology Corp.
 * Contact: carrier <at> sleuthkit <dot> org
 *
 * Licensed under the Apache License, Version 2.0 (the "License");
 * you may not use this file except in compliance with the License.
 * You may obtain a copy of the License at
 *
 *     http://www.apache.org/licenses/LICENSE-2.0
 *
 * Unless required by applicable law or agreed to in writing, software
 * distributed under the License is distributed on an "AS IS" BASIS,
 * WITHOUT WARRANTIES OR CONDITIONS OF ANY KIND, either express or implied.
 * See the License for the specific language governing permissions and
 * limitations under the License.
 */
package org.sleuthkit.autopsy.modules.filetypeid;

import java.util.ArrayList;
import java.util.Collection;
import java.util.HashMap;
import java.util.List;
import java.util.logging.Level;
import org.openide.util.NbBundle;
import org.sleuthkit.autopsy.casemodule.Case;
import org.sleuthkit.autopsy.casemodule.NoCurrentCaseException;
import org.sleuthkit.autopsy.coreutils.Logger;
import org.sleuthkit.autopsy.ingest.FileIngestModule;
import org.sleuthkit.autopsy.ingest.IngestJobContext;
import org.sleuthkit.autopsy.ingest.IngestMessage;
import org.sleuthkit.autopsy.ingest.IngestModule.ProcessResult;
import org.sleuthkit.autopsy.ingest.IngestModuleReferenceCounter;
import org.sleuthkit.autopsy.ingest.IngestServices;
import org.sleuthkit.autopsy.modules.filetypeid.CustomFileTypesManager.CustomFileTypesException;
import org.sleuthkit.datamodel.AbstractFile;
import org.sleuthkit.datamodel.Blackboard;
import org.sleuthkit.datamodel.BlackboardArtifact;
import org.sleuthkit.datamodel.BlackboardAttribute;
import org.sleuthkit.datamodel.TskCoreException;

/**
 * Detects the type of a file based on signature (magic) values. Posts results
 * to the blackboard.
 */
@NbBundle.Messages({
    "CannotRunFileTypeDetection=Unable to run file type detection."
})
public class FileTypeIdIngestModule implements FileIngestModule {

    private static final Logger logger = Logger.getLogger(FileTypeIdIngestModule.class.getName());
    private long jobId;
    private static final HashMap<Long, IngestJobTotals> totalsForIngestJobs = new HashMap<>();
    private static final IngestModuleReferenceCounter refCounter = new IngestModuleReferenceCounter();
    private FileTypeDetector fileTypeDetector;

    /**
     * Validate if a given mime type is in the detector's registry.
     *
     * @deprecated Use FileTypeDetector.mimeTypeIsDetectable(String mimeType)
     * instead.
     * @param mimeType Full string of mime type, e.g. "text/html"
     *
     * @return true if detectable
     */
    @Deprecated
    public static boolean isMimeTypeDetectable(String mimeType) {
        try {
            return new FileTypeDetector().isDetectable(mimeType);
        } catch (FileTypeDetector.FileTypeDetectorInitException ex) {
            logger.log(Level.SEVERE, "Failed to create file type detector", ex); //NON-NLS
            return false;
        }
    }

    /**
     * Creates an ingest module that detects the type of a file based on
     * signature (magic) values. Posts results to the blackboard.
     */
    FileTypeIdIngestModule() {
    }

    @Override
    public void startUp(IngestJobContext context) throws IngestModuleException {
        jobId = context.getJobId();
        refCounter.incrementAndGet(jobId);
        try {
            fileTypeDetector = new FileTypeDetector();
        } catch (FileTypeDetector.FileTypeDetectorInitException ex) {
            throw new IngestModuleException(Bundle.CannotRunFileTypeDetection(), ex);
        }
    }

    @Override
    public ProcessResult process(AbstractFile file) {
        /**
         * Attempt to detect the file type. Do it within an exception firewall,
         * so that any issues with reading file content or complaints from tika
         * do not take the module down.
         */
        try {
            long startTime = System.currentTimeMillis();
            String mimeType = fileTypeDetector.getMIMEType(file);
            file.setMIMEType(mimeType);
            FileType fileType = detectUserDefinedFileType(file);
            if (fileType != null && fileType.createInterestingFileHit()) {
                createInterestingFileHit(file, fileType);
            }
            addToTotals(jobId, (System.currentTimeMillis() - startTime));
            return ProcessResult.OK;
        } catch (Exception e) {
            logger.log(Level.WARNING, String.format("Error while attempting to determine file type of file %d", file.getId()), e); //NON-NLS
            return ProcessResult.ERROR;
        }
    }

    /**
     * Determines whether or not a file matches a user-defined custom file type.
     *
     * @param file The file to test.
     *
     * @return The file type if a match is found; otherwise null.
     *
     * @throws CustomFileTypesException If there is an issue getting an instance
     *                                  of CustomFileTypesManager.
     */
    private FileType detectUserDefinedFileType(AbstractFile file) throws CustomFileTypesManager.CustomFileTypesException {
        FileType retValue = null;

        CustomFileTypesManager customFileTypesManager = CustomFileTypesManager.getInstance();
        List<FileType> fileTypesList = customFileTypesManager.getUserDefinedFileTypes();
        for (FileType fileType : fileTypesList) {
            if (fileType.matches(file)) {
                retValue = fileType;
                break;
            }
        }

        return retValue;
    }

    /**
     * Create an Interesting File hit using the specified file type rule.
     *
     * @param file     The file from which to generate an artifact.
     * @param fileType The file type rule for categorizing the hit.
     */
    private void createInterestingFileHit(AbstractFile file, FileType fileType) {
        try {
            BlackboardArtifact artifact;
            artifact = file.newArtifact(BlackboardArtifact.ARTIFACT_TYPE.TSK_INTERESTING_FILE_HIT);
            Collection<BlackboardAttribute> attributes = new ArrayList<>();
            BlackboardAttribute setNameAttribute = new BlackboardAttribute(BlackboardAttribute.ATTRIBUTE_TYPE.TSK_SET_NAME, FileTypeIdModuleFactory.getModuleName(), fileType.getInterestingFilesSetName());
            attributes.add(setNameAttribute);
            BlackboardAttribute ruleNameAttribute = new BlackboardAttribute(BlackboardAttribute.ATTRIBUTE_TYPE.TSK_CATEGORY, FileTypeIdModuleFactory.getModuleName(), fileType.getMimeType());
            attributes.add(ruleNameAttribute);
            artifact.addAttributes(attributes);
            try {
<<<<<<< HEAD
                Case.getOpenCase().getSleuthkitCase().getBlackboard().publishArtifact(artifact);
=======
                Case.getCurrentCaseThrows().getServices().getBlackboard().indexArtifact(artifact);
>>>>>>> b187f430
            } catch (Blackboard.BlackboardException ex) {
                logger.log(Level.SEVERE, String.format("Unable to index TSK_INTERESTING_FILE_HIT blackboard artifact %d (file obj_id=%d)", artifact.getArtifactID(), file.getId()), ex); //NON-NLS
            } catch (NoCurrentCaseException ex) {
                logger.log(Level.SEVERE, "Exception while getting open case.", ex); //NON-NLS
            }
        } catch (TskCoreException ex) {
            logger.log(Level.SEVERE, String.format("Unable to create TSK_INTERESTING_FILE_HIT artifact for file (obj_id=%d)", file.getId()), ex); //NON-NLS
        }
    }

    @Override
    public void shutDown() {
        /**
         * If this is the instance of this module for this ingest job, post a
         * summary message to the ingest messages box.
         */
        if (refCounter.decrementAndGet(jobId) == 0) {
            IngestJobTotals jobTotals;
            synchronized (this) {
                jobTotals = totalsForIngestJobs.remove(jobId);
            }
            if (jobTotals != null) {
                StringBuilder detailsSb = new StringBuilder();
                detailsSb.append("<table border='0' cellpadding='4' width='280'>"); //NON-NLS
                detailsSb.append("<tr><td>").append(FileTypeIdModuleFactory.getModuleName()).append("</td></tr>"); //NON-NLS
                detailsSb.append("<tr><td>") //NON-NLS
                        .append(NbBundle.getMessage(this.getClass(), "FileTypeIdIngestModule.complete.totalProcTime"))
                        .append("</td><td>").append(jobTotals.matchTime).append("</td></tr>\n"); //NON-NLS
                detailsSb.append("<tr><td>") //NON-NLS
                        .append(NbBundle.getMessage(this.getClass(), "FileTypeIdIngestModule.complete.totalFiles"))
                        .append("</td><td>").append(jobTotals.numFiles).append("</td></tr>\n"); //NON-NLS
                detailsSb.append("</table>"); //NON-NLS
                IngestServices.getInstance().postMessage(IngestMessage.createMessage(IngestMessage.MessageType.INFO, FileTypeIdModuleFactory.getModuleName(),
                        NbBundle.getMessage(this.getClass(),
                                "FileTypeIdIngestModule.complete.srvMsg.text"),
                        detailsSb.toString()));
            }
        }
    }

    /**
     * Update the match time total and increment number of files processed for
     * this ingest job.
     *
     * @param jobId        The ingest job identifier.
     * @param matchTimeInc Amount of time to add.
     */
    private static synchronized void addToTotals(long jobId, long matchTimeInc) {
        IngestJobTotals ingestJobTotals = totalsForIngestJobs.get(jobId);
        if (ingestJobTotals == null) {
            ingestJobTotals = new IngestJobTotals();
            totalsForIngestJobs.put(jobId, ingestJobTotals);
        }

        ingestJobTotals.matchTime += matchTimeInc;
        ingestJobTotals.numFiles++;
        totalsForIngestJobs.put(jobId, ingestJobTotals);
    }

    private static class IngestJobTotals {

        long matchTime = 0;
        long numFiles = 0;
    }

}<|MERGE_RESOLUTION|>--- conflicted
+++ resolved
@@ -157,11 +157,7 @@
             attributes.add(ruleNameAttribute);
             artifact.addAttributes(attributes);
             try {
-<<<<<<< HEAD
-                Case.getOpenCase().getSleuthkitCase().getBlackboard().publishArtifact(artifact);
-=======
-                Case.getCurrentCaseThrows().getServices().getBlackboard().indexArtifact(artifact);
->>>>>>> b187f430
+                Case.getCurrentCaseThrows().getSleuthkitCase().getBlackboard().publishArtifact(artifact);
             } catch (Blackboard.BlackboardException ex) {
                 logger.log(Level.SEVERE, String.format("Unable to index TSK_INTERESTING_FILE_HIT blackboard artifact %d (file obj_id=%d)", artifact.getArtifactID(), file.getId()), ex); //NON-NLS
             } catch (NoCurrentCaseException ex) {
