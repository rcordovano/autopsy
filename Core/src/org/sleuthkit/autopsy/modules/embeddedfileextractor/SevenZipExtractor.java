/*
 * Autopsy Forensic Browser
 *
 * Copyright 2013-2014 Basis Technology Corp.
 * Contact: carrier <at> sleuthkit <dot> org
 *
 * Licensed under the Apache License, Version 2.0 (the "License");
 * you may not use this file except in compliance with the License.
 * You may obtain a copy of the License at
 *
 *     http://www.apache.org/licenses/LICENSE-2.0
 *
 * Unless required by applicable law or agreed to in writing, software
 * distributed under the License is distributed on an "AS IS" BASIS,
 * WITHOUT WARRANTIES OR CONDITIONS OF ANY KIND, either express or implied.
 * See the License for the specific language governing permissions and
 * limitations under the License.
 */
package org.sleuthkit.autopsy.modules.embeddedfileextractor;

import java.io.BufferedOutputStream;
import java.io.File;
import java.io.FileNotFoundException;
import java.io.FileOutputStream;
import java.io.IOException;
import java.io.OutputStream;
import java.util.ArrayList;
import java.util.Collections;
import java.util.Date;
import java.util.List;
import java.util.logging.Level;
import net.sf.sevenzipjbinding.ArchiveFormat;
import static net.sf.sevenzipjbinding.ArchiveFormat.RAR;
import net.sf.sevenzipjbinding.ISequentialOutStream;
import net.sf.sevenzipjbinding.ISevenZipInArchive;
import net.sf.sevenzipjbinding.SevenZip;
import net.sf.sevenzipjbinding.SevenZipException;
import net.sf.sevenzipjbinding.SevenZipNativeInitializationException;
import net.sf.sevenzipjbinding.simple.ISimpleInArchive;
import net.sf.sevenzipjbinding.simple.ISimpleInArchiveItem;
import org.netbeans.api.progress.ProgressHandle;
import org.netbeans.api.progress.ProgressHandleFactory;
import org.openide.util.NbBundle;
import org.sleuthkit.autopsy.casemodule.Case;
import org.sleuthkit.autopsy.casemodule.services.FileManager;
import org.sleuthkit.autopsy.coreutils.Logger;
import org.sleuthkit.autopsy.ingest.IngestJobContext;
import org.sleuthkit.autopsy.ingest.IngestMessage;
import org.sleuthkit.autopsy.ingest.IngestModule.IngestModuleException;
import org.sleuthkit.autopsy.ingest.IngestMonitor;
import org.sleuthkit.autopsy.ingest.IngestServices;
import org.sleuthkit.autopsy.ingest.ModuleContentEvent;
import org.sleuthkit.autopsy.ingest.ModuleDataEvent;
import org.sleuthkit.autopsy.modules.filetypeid.FileTypeDetector;
import org.sleuthkit.datamodel.AbstractFile;
import org.sleuthkit.datamodel.BlackboardArtifact;
import org.sleuthkit.datamodel.BlackboardAttribute;
import org.sleuthkit.datamodel.DerivedFile;
import org.sleuthkit.datamodel.ReadContentInputStream;
import org.sleuthkit.datamodel.TskCoreException;
import org.sleuthkit.datamodel.TskData;

class SevenZipExtractor {

    private static final Logger logger = Logger.getLogger(SevenZipExtractor.class.getName());
    private IngestServices services = IngestServices.getInstance();
    private final IngestJobContext context;
    private final FileTypeDetector fileTypeDetector;
    static final String[] SUPPORTED_EXTENSIONS = {"zip", "rar", "arj", "7z", "7zip", "gzip", "gz", "bzip2", "tar", "tgz",}; // NON-NLS
    //encryption type strings
    private static final String ENCRYPTION_FILE_LEVEL = NbBundle.getMessage(EmbeddedFileExtractorIngestModule.class,
            "EmbeddedFileExtractorIngestModule.ArchiveExtractor.encryptionFileLevel");
    private static final String ENCRYPTION_FULL = NbBundle.getMessage(EmbeddedFileExtractorIngestModule.class,
            "EmbeddedFileExtractorIngestModule.ArchiveExtractor.encryptionFull");
    //zip bomb detection
    private static final int MAX_DEPTH = 4;
    private static final int MAX_COMPRESSION_RATIO = 600;
    private static final long MIN_COMPRESSION_RATIO_SIZE = 500 * 1000000L;
    private static final long MIN_FREE_DISK_SPACE = 1 * 1000 * 1000000L; //1GB
    //counts archive depth
    private ArchiveDepthCountTree archiveDepthCountTree;

    private String moduleDirRelative;
    private String moduleDirAbsolute;

    private String getLocalRootAbsPath(String uniqueArchiveFileName) {
        return moduleDirAbsolute + File.separator + uniqueArchiveFileName;
    }
    /**
     * Enum of mimetypes which support archive extraction
     */
    private enum SupportedArchiveExtractionFormats {
        ZIP("application/zip"),
        SEVENZ("application/x-7z-compressed"),
        GZIP("application/gzip"),
        XGZIP("application/x-gzip"),
        XBZIP2("application/x-bzip2"),
        XTAR("application/x-tar");

        private final String mimeType;

        SupportedArchiveExtractionFormats(final String mimeType) {
            this.mimeType = mimeType;
        }

        @Override
        public String toString() {
            return this.mimeType;
        }
        // TODO Expand to support more formats after upgrading Tika
    }

    SevenZipExtractor(IngestJobContext context, FileTypeDetector fileTypeDetector, String moduleDirRelative, String moduleDirAbsolute) throws IngestModuleException {
        if (!SevenZip.isInitializedSuccessfully() && (SevenZip.getLastInitializationException() == null)) {
            try {
                SevenZip.initSevenZipFromPlatformJAR();
                String platform = SevenZip.getUsedPlatform();
                logger.log(Level.INFO, "7-Zip-JBinding library was initialized on supported platform: {0}", platform); //NON-NLS
            } catch (SevenZipNativeInitializationException e) {
                logger.log(Level.SEVERE, "Error initializing 7-Zip-JBinding library", e); //NON-NLS
                String msg = NbBundle.getMessage(this.getClass(), "EmbeddedFileExtractorIngestModule.ArchiveExtractor.init.errInitModule.msg",
                        EmbeddedFileExtractorModuleFactory.getModuleName());
                String details = NbBundle.getMessage(this.getClass(), "EmbeddedFileExtractorIngestModule.ArchiveExtractor.init.errCantInitLib",
                        e.getMessage());
                services.postMessage(IngestMessage.createErrorMessage(EmbeddedFileExtractorModuleFactory.getModuleName(), msg, details));
                throw new IngestModuleException(e.getMessage());
            }
        }
        this.context = context;
        this.fileTypeDetector = fileTypeDetector;
        this.moduleDirRelative = moduleDirRelative;
        this.moduleDirAbsolute = moduleDirAbsolute;
        this.archiveDepthCountTree = new ArchiveDepthCountTree();
    }

    /**
     * This method returns true if the file format is currently supported. Else
     * it returns false. Attempt extension based detection in case Apache Tika
     * based detection fails.
     *
     * @param abstractFile The AbstractFilw whose mimetype is to be determined.
     * @return This method returns true if the file format is currently
     * supported. Else it returns false.
     */
    boolean isSevenZipExtractionSupported(AbstractFile abstractFile) {
        try {
            String abstractFileMimeType = fileTypeDetector.getFileType(abstractFile);
            for (SupportedArchiveExtractionFormats s : SupportedArchiveExtractionFormats.values()) {
                if (s.toString().equals(abstractFileMimeType)) {
                    return true;
                }
            }

            return false;
        } catch (TskCoreException ex) {
            logger.log(Level.WARNING, "Error executing FileTypeDetector.getFileType()", ex); // NON-NLS
        }

        // attempt extension matching
        final String extension = abstractFile.getNameExtension();
        for (String supportedExtension : SUPPORTED_EXTENSIONS) {
            if (extension.equals(supportedExtension)) {
                return true;
            }
        }

        return false;
    }

    /**
     * Check if the item inside archive is a potential zipbomb
     *
     * Currently checks compression ratio.
     *
     * More heuristics to be added here
     *
     * @param archiveName the parent archive
     * @param archiveFileItem the archive item
     * @return true if potential zip bomb, false otherwise
     */
    private boolean isZipBombArchiveItemCheck(String archiveName, ISimpleInArchiveItem archiveFileItem) {
        try {
            final Long archiveItemSize = archiveFileItem.getSize();

            //skip the check for small files
            if (archiveItemSize == null || archiveItemSize < MIN_COMPRESSION_RATIO_SIZE) {
                return false;
            }

            final Long archiveItemPackedSize = archiveFileItem.getPackedSize();

            if (archiveItemPackedSize == null || archiveItemPackedSize <= 0) {
                logger.log(Level.WARNING, "Cannot getting compression ratio, cannot detect if zipbomb: {0}, item: {1}", new Object[]{archiveName, archiveFileItem.getPath()}); //NON-NLS
                return false;
            }

            int cRatio = (int) (archiveItemSize / archiveItemPackedSize);

            if (cRatio >= MAX_COMPRESSION_RATIO) {
                String itemName = archiveFileItem.getPath();
                logger.log(Level.INFO, "Possible zip bomb detected, compression ration: {0} for in archive item: {1}", new Object[]{cRatio, itemName}); //NON-NLS
                String msg = NbBundle.getMessage(this.getClass(),
                        "EmbeddedFileExtractorIngestModule.ArchiveExtractor.isZipBombCheck.warnMsg", archiveName, itemName);
                String details = NbBundle.getMessage(this.getClass(),
                        "EmbeddedFileExtractorIngestModule.ArchiveExtractor.isZipBombCheck.warnDetails", cRatio);
                //MessageNotifyUtil.Notify.error(msg, details);
                services.postMessage(IngestMessage.createWarningMessage(EmbeddedFileExtractorModuleFactory.getModuleName(), msg, details));
                return true;
            } else {
                return false;
            }

        } catch (SevenZipException ex) {
            logger.log(Level.SEVERE, "Error getting archive item size and cannot detect if zipbomb. ", ex); //NON-NLS
            return false;
        }
    }

    /**
     * Check file extension and return appropriate input options for
     * SevenZip.openInArchive()
     *
     * @param archiveFile file to check file extension
     * @return input parameter for SevenZip.openInArchive()
     */
    private ArchiveFormat get7ZipOptions(AbstractFile archiveFile) {
        // try to get the file type from the BB
        String detectedFormat = null;
        try {
            ArrayList<BlackboardAttribute> attributes = archiveFile.getGenInfoAttributes(BlackboardAttribute.ATTRIBUTE_TYPE.TSK_FILE_TYPE_SIG);
            for (BlackboardAttribute attribute : attributes) {
                detectedFormat = attribute.getValueString();
                break;
            }
        } catch (TskCoreException ex) {
            logger.log(Level.WARNING, "Couldn't obtain file attributes for file: " + archiveFile.toString(), ex); //NON-NLS
        }

        if (detectedFormat == null) {
            logger.log(Level.WARNING, "Could not detect format for file: " + archiveFile); //NON-NLS

            // if we don't have attribute info then use file extension
            String extension = archiveFile.getNameExtension();
            if ("rar".equals(extension)) //NON-NLS
            {
                // for RAR files we need to open them explicitly as RAR. Otherwise, if there is a ZIP archive inside RAR archive
                // it will be opened incorrectly when using 7zip's built-in auto-detect functionality
                return RAR;
            }

            // Otherwise open the archive using 7zip's built-in auto-detect functionality
            return null;
        } else if (detectedFormat.contains("application/x-rar-compressed")) //NON-NLS
        {
            // for RAR files we need to open them explicitly as RAR. Otherwise, if there is a ZIP archive inside RAR archive
            // it will be opened incorrectly when using 7zip's built-in auto-detect functionality
            return RAR;
        }

        // Otherwise open the archive using 7zip's built-in auto-detect functionality
        return null;
    }

    /**
     * Unpack the file to local folder and return a list of derived files
     *
     * @param pipelineContext current ingest context
     * @param archiveFile file to unpack
     * @return list of unpacked derived files
     */
    void unpack(AbstractFile archiveFile) {
        //check if already has derived files, skip
        try {
            if (archiveFile.hasChildren()) {
                //check if local unpacked dir exists
                if (new File(EmbeddedFileExtractorIngestModule.getUniqueName(archiveFile)).exists()) {
                    logger.log(Level.INFO, "File already has been processed as it has children and local unpacked file, skipping: {0}", archiveFile.getName()); //NON-NLS
                    return;
                }
            }
        } catch (TskCoreException e) {
            logger.log(Level.INFO, "Error checking if file already has been processed, skipping: {0}", archiveFile.getName()); //NON-NLS
            return;
        }

        List<AbstractFile> unpackedFiles = Collections.<AbstractFile>emptyList();

        //recursion depth check for zip bomb
        final long archiveId = archiveFile.getId();
        SevenZipExtractor.ArchiveDepthCountTree.Archive parentAr = archiveDepthCountTree.findArchive(archiveId);
        if (parentAr == null) {
            parentAr = archiveDepthCountTree.addArchive(null, archiveId);
        } else if (parentAr.getDepth() == MAX_DEPTH) {
            String msg = NbBundle.getMessage(this.getClass(),
                    "EmbeddedFileExtractorIngestModule.ArchiveExtractor.unpack.warnMsg.zipBomb", archiveFile.getName());
            String details = NbBundle.getMessage(this.getClass(),
                    "EmbeddedFileExtractorIngestModule.ArchiveExtractor.unpack.warnDetails.zipBomb",
                    parentAr.getDepth());
            //MessageNotifyUtil.Notify.error(msg, details);
            services.postMessage(IngestMessage.createWarningMessage(EmbeddedFileExtractorModuleFactory.getModuleName(), msg, details));
            return;
        }

        boolean hasEncrypted = false;
        boolean fullEncryption = true;

        ISevenZipInArchive inArchive = null;
        SevenZipContentReadStream stream = null;

        final ProgressHandle progress = ProgressHandleFactory.createHandle(
                NbBundle.getMessage(this.getClass(), "EmbeddedFileExtractorIngestModule.ArchiveExtractor.moduleName"));
        int processedItems = 0;

        boolean progressStarted = false;
        try {
            stream = new SevenZipContentReadStream(new ReadContentInputStream(archiveFile));

            // for RAR files we need to open them explicitly as RAR. Otherwise, if there is a ZIP archive inside RAR archive
            // it will be opened incorrectly when using 7zip's built-in auto-detect functionality.
            // All other archive formats are still opened using 7zip built-in auto-detect functionality.
            ArchiveFormat options = get7ZipOptions(archiveFile);
            inArchive = SevenZip.openInArchive(options, stream);

            int numItems = inArchive.getNumberOfItems();
            logger.log(Level.INFO, "Count of items in archive: {0}: {1}", new Object[]{archiveFile.getName(), numItems}); //NON-NLS
            progress.start(numItems);
            progressStarted = true;

            final ISimpleInArchive simpleInArchive = inArchive.getSimpleInterface();

            //setup the archive local root folder
            final String uniqueArchiveFileName = EmbeddedFileExtractorIngestModule.getUniqueName(archiveFile);
            final String localRootAbsPath = getLocalRootAbsPath(uniqueArchiveFileName);
            final File localRoot = new File(localRootAbsPath);
            if (!localRoot.exists()) {
                try {
                    localRoot.mkdirs();
                } catch (SecurityException e) {
                    logger.log(Level.SEVERE, "Error setting up output path for archive root: {0}", localRootAbsPath); //NON-NLS
                    //bail
                    return;
                }
            }

            //initialize tree hierarchy to keep track of unpacked file structure
            SevenZipExtractor.UnpackedTree unpackedTree = new SevenZipExtractor.UnpackedTree(moduleDirRelative + "/" + uniqueArchiveFileName, archiveFile);

            long freeDiskSpace = services.getFreeDiskSpace();

            //unpack and process every item in archive
            int itemNumber = 0;
            for (ISimpleInArchiveItem item : simpleInArchive.getArchiveItems()) {
                String pathInArchive = item.getPath();

                if (pathInArchive == null || pathInArchive.isEmpty()) {
                    //some formats (.tar.gz) may not be handled correctly -- file in archive has no name/path
                    //handle this for .tar.gz and tgz but assuming the child is tar,
                    //otherwise, unpack using itemNumber as name

                    //TODO this should really be signature based, not extension based
                    String archName = archiveFile.getName();
                    int dotI = archName.lastIndexOf(".");
                    String useName = null;
                    if (dotI != -1) {
                        String base = archName.substring(0, dotI);
                        String ext = archName.substring(dotI);
                        switch (ext) {
                            case ".gz": //NON-NLS
                                useName = base;
                                break;
                            case ".tgz": //NON-NLS
                                useName = base + ".tar"; //NON-NLS
                                break;
                        }
                    }

                    if (useName == null) {
                        pathInArchive = "/" + archName + "/" + Integer.toString(itemNumber);
                    } else {
                        pathInArchive = "/" + useName;
                    }

                    String msg = NbBundle.getMessage(this.getClass(), "EmbeddedFileExtractorIngestModule.ArchiveExtractor.unpack.unknownPath.msg",
                            archiveFile.getName(), pathInArchive);
                    logger.log(Level.WARNING, msg);

                }
                ++itemNumber;
                logger.log(Level.INFO, "Extracted item path: {0}", pathInArchive); //NON-NLS

                //check if possible zip bomb
                if (isZipBombArchiveItemCheck(archiveFile.getName(), item)) {
                    continue; //skip the item
                }

                //find this node in the hierarchy, create if needed
                SevenZipExtractor.UnpackedTree.UnpackedNode unpackedNode = unpackedTree.addNode(pathInArchive);

                String fileName = unpackedNode.getFileName();

                //update progress bar
                progress.progress(archiveFile.getName() + ": " + fileName, processedItems);

                final boolean isEncrypted = item.isEncrypted();
                final boolean isDir = item.isFolder();

                if (isEncrypted) {
                    logger.log(Level.WARNING, "Skipping encrypted file in archive: {0}", pathInArchive); //NON-NLS
                    hasEncrypted = true;
                    continue;
                } else {
                    fullEncryption = false;
                }

                final Long size = item.getSize();
                if (size == null) {
                    // If the size property cannot be determined, out-of-disk-space
                    // situations cannot be ascertained.
                    // Hence skip this file.
<<<<<<< HEAD
=======
                    logger.log(Level.WARNING, "Size cannot be determined. Skipping file in archive: {0}", pathInArchive); //NON-NLS
>>>>>>> d945280a
                    continue;
                }

                //check if unpacking this file will result in out of disk space
                //this is additional to zip bomb prevention mechanism
                if (freeDiskSpace != IngestMonitor.DISK_FREE_SPACE_UNKNOWN && size > 0) { //if known free space and file not empty
                    long newDiskSpace = freeDiskSpace - size;
                    if (newDiskSpace < MIN_FREE_DISK_SPACE) {
                        String msg = NbBundle.getMessage(this.getClass(),
                                "EmbeddedFileExtractorIngestModule.ArchiveExtractor.unpack.notEnoughDiskSpace.msg",
                                archiveFile.getName(), fileName);
                        String details = NbBundle.getMessage(this.getClass(),
                                "EmbeddedFileExtractorIngestModule.ArchiveExtractor.unpack.notEnoughDiskSpace.details");
                        //MessageNotifyUtil.Notify.error(msg, details);
                        services.postMessage(IngestMessage.createErrorMessage(EmbeddedFileExtractorModuleFactory.getModuleName(), msg, details));
                        logger.log(Level.INFO, "Skipping archive item due to insufficient disk space: {0}, {1}", new Object[]{archiveFile.getUniquePath(), fileName}); //NON-NLS
                        logger.log(Level.INFO, "Available disk space: {0}", new Object[]{freeDiskSpace}); //NON-NLS
                        continue; //skip this file
                    } else {
                        //update est. disk space during this archive, so we don't need to poll for every file extracted
                        freeDiskSpace = newDiskSpace;
                    }
                }

                final String uniqueExtractedName = uniqueArchiveFileName + File.separator + (item.getItemIndex() / 1000) + File.separator + item.getItemIndex() + new File(pathInArchive).getName();

                //final String localRelPath = unpackDir + File.separator + localFileRelPath;
                final String localRelPath = moduleDirRelative + File.separator + uniqueExtractedName;
                final String localAbsPath = moduleDirAbsolute + File.separator + uniqueExtractedName;

                //create local dirs and empty files before extracted
                File localFile = new java.io.File(localAbsPath);
                //cannot rely on files in top-bottom order
                if (!localFile.exists()) {
                    try {
                        if (isDir) {
                            localFile.mkdirs();
                        } else {
                            localFile.getParentFile().mkdirs();
                            try {
                                localFile.createNewFile();
                            } catch (IOException ex) {
                                logger.log(Level.SEVERE, "Error creating extracted file: " + localFile.getAbsolutePath(), ex); //NON-NLS
                            }
                        }
                    } catch (SecurityException e) {
                        logger.log(Level.SEVERE, "Error setting up output path for unpacked file: {0}", pathInArchive); //NON-NLS
                        //TODO consider bail out / msg to the user
                    }
                }

                // skip the rest of this loop if we couldn't create the file
                if (localFile.exists() == false) {
                    continue;
                }

                final Date createTime = item.getCreationTime();
                final Date accessTime = item.getLastAccessTime();
                final Date writeTime = item.getLastWriteTime();
                final long createtime = createTime == null ? 0L : createTime.getTime() / 1000;
                final long modtime = writeTime == null ? 0L : writeTime.getTime() / 1000;
                final long accesstime = accessTime == null ? 0L : accessTime.getTime() / 1000;

                //record derived data in unode, to be traversed later after unpacking the archive
                unpackedNode.addDerivedInfo(size, !isDir,
                        0L, createtime, accesstime, modtime, localRelPath);

                //unpack locally if a file
                if (!isDir) {
                    SevenZipExtractor.UnpackStream unpackStream = null;
                    try {
                        unpackStream = new SevenZipExtractor.UnpackStream(localAbsPath);
                        item.extractSlow(unpackStream);
                    } catch (Exception e) {
                        //could be something unexpected with this file, move on
                        logger.log(Level.WARNING, "Could not extract file from archive: " + localAbsPath, e); //NON-NLS
                    } finally {
                        if (unpackStream != null) {
                            unpackStream.close();
                        }
                    }
                }

                //update units for progress bar
                ++processedItems;
            }

            // add them to the DB. We wait until the end so that we have the metadata on all of the
            // intermediate nodes since the order is not guaranteed
            try {
                unpackedTree.addDerivedFilesToCase();
                unpackedFiles = unpackedTree.getAllFileObjects();

                //check if children are archives, update archive depth tracking
                for (AbstractFile unpackedFile : unpackedFiles) {
                    if (isSevenZipExtractionSupported(unpackedFile)) {
                        archiveDepthCountTree.addArchive(parentAr, unpackedFile.getId());
                    }
                }

            } catch (TskCoreException e) {
                logger.log(Level.SEVERE, "Error populating complete derived file hierarchy from the unpacked dir structure"); //NON-NLS
                //TODO decide if anything to cleanup, for now bailing
            }

        } catch (SevenZipException | TskCoreException ex) {
            logger.log(Level.SEVERE, "Error unpacking file: " + archiveFile, ex); //NON-NLS
            //inbox message
            String fullName;
            try {
                fullName = archiveFile.getUniquePath();
            } catch (TskCoreException ex1) {
                fullName = archiveFile.getName();
            }

            // print a message if the file is allocated
            if (archiveFile.isMetaFlagSet(TskData.TSK_FS_META_FLAG_ENUM.ALLOC)) {
                String msg = NbBundle.getMessage(this.getClass(), "EmbeddedFileExtractorIngestModule.ArchiveExtractor.unpack.errUnpacking.msg",
                        archiveFile.getName());
                String details = NbBundle.getMessage(this.getClass(),
                        "EmbeddedFileExtractorIngestModule.ArchiveExtractor.unpack.errUnpacking.details",
                        fullName, ex.getMessage());
                services.postMessage(IngestMessage.createErrorMessage(EmbeddedFileExtractorModuleFactory.getModuleName(), msg, details));
            }
        } finally {
            if (inArchive != null) {
                try {
                    inArchive.close();
                } catch (SevenZipException e) {
                    logger.log(Level.SEVERE, "Error closing archive: " + archiveFile, e); //NON-NLS
                }
            }

            if (stream != null) {
                try {
                    stream.close();
                } catch (IOException ex) {
                    logger.log(Level.SEVERE, "Error closing stream after unpacking archive: " + archiveFile, ex); //NON-NLS
                }
            }

            //close progress bar
            if (progressStarted) {
                progress.finish();
            }
        }

        //create artifact and send user message
        if (hasEncrypted) {
            String encryptionType = fullEncryption ? ENCRYPTION_FULL : ENCRYPTION_FILE_LEVEL;
            try {
                BlackboardArtifact artifact = archiveFile.newArtifact(BlackboardArtifact.ARTIFACT_TYPE.TSK_ENCRYPTION_DETECTED);
                artifact.addAttribute(new BlackboardAttribute(BlackboardAttribute.ATTRIBUTE_TYPE.TSK_NAME.getTypeID(), EmbeddedFileExtractorModuleFactory.getModuleName(), encryptionType));
                services.fireModuleDataEvent(new ModuleDataEvent(EmbeddedFileExtractorModuleFactory.getModuleName(), BlackboardArtifact.ARTIFACT_TYPE.TSK_ENCRYPTION_DETECTED));
            } catch (TskCoreException ex) {
                logger.log(Level.SEVERE, "Error creating blackboard artifact for encryption detected for file: " + archiveFile, ex); //NON-NLS
            }

            String msg = NbBundle.getMessage(this.getClass(), "EmbeddedFileExtractorIngestModule.ArchiveExtractor.unpack.encrFileDetected.msg");
            String details = NbBundle.getMessage(this.getClass(),
                    "EmbeddedFileExtractorIngestModule.ArchiveExtractor.unpack.encrFileDetected.details",
                    archiveFile.getName(), EmbeddedFileExtractorModuleFactory.getModuleName());
            services.postMessage(IngestMessage.createWarningMessage(EmbeddedFileExtractorModuleFactory.getModuleName(), msg, details));
        }

        // adding unpacked extracted derived files to the job after closing relevant resources.
         if (!unpackedFiles.isEmpty()) {
            //currently sending a single event for all new files
            services.fireModuleContentEvent(new ModuleContentEvent(archiveFile));
            context.addFilesToJob(unpackedFiles);
        }
    }

    /**
     * Stream used to unpack the archive to local file
     */
    private static class UnpackStream implements ISequentialOutStream {

        private OutputStream output;
        private String localAbsPath;

        UnpackStream(String localAbsPath) {
            try {
                output = new BufferedOutputStream(new FileOutputStream(localAbsPath));
            } catch (FileNotFoundException ex) {
                logger.log(Level.SEVERE, "Error writing extracted file: " + localAbsPath, ex); //NON-NLS
            }

        }

        @Override
        public int write(byte[] bytes) throws SevenZipException {
            try {
                output.write(bytes);
            } catch (IOException ex) {
                throw new SevenZipException(
                        NbBundle.getMessage(this.getClass(), "EmbeddedFileExtractorIngestModule.ArchiveExtractor.UnpackStream.write.exception.msg",
                                localAbsPath), ex);
            }
            return bytes.length;
        }

        public void close() {
            if (output != null) {
                try {
                    output.flush();
                    output.close();
                } catch (IOException e) {
                    logger.log(Level.SEVERE, "Error closing unpack stream for file: {0}", localAbsPath); //NON-NLS
                }
            }
        }
    }

    /**
     * Representation of the files in the archive. Used to track of local tree
     * file hierarchy, archive depth, and files created to easily and reliably
     * get parent AbstractFile for unpacked file. So that we don't have to
     * depend on type of traversal of unpacked files handed to us by 7zip
     * unpacker.
     */
    private class UnpackedTree {

        final UnpackedNode rootNode;

        /**
         *
         * @param localPathRoot Path in module output folder that files will be
         * saved to
         * @param archiveFile Archive file being extracted
         * @param fileManager
         */
        UnpackedTree(String localPathRoot, AbstractFile archiveFile) {
            this.rootNode = new UnpackedNode();
            this.rootNode.setFile(archiveFile);
            this.rootNode.setFileName(archiveFile.getName());
            this.rootNode.localRelPath = localPathRoot;
        }

        /**
         * Creates a node in the tree at the given path. Makes intermediate
         * nodes if needed. If a node already exists at that path, it is
         * returned.
         *
         * @param filePath file path with 1 or more tokens separated by /
         * @return child node for the last file token in the filePath
         */
        UnpackedNode addNode(String filePath) {
            String[] toks = filePath.split("[\\/\\\\]");
            List<String> tokens = new ArrayList<>();
            for (int i = 0; i < toks.length; ++i) {
                if (!toks[i].isEmpty()) {
                    tokens.add(toks[i]);
                }
            }
            return addNode(rootNode, tokens);
        }

        /**
         * recursive method that traverses the path
         *
         * @param tokenPath
         * @return
         */
        private UnpackedNode addNode(UnpackedNode parent, List<String> tokenPath) {
            // we found all of the tokens
            if (tokenPath.isEmpty()) {
                return parent;
            }

            // get the next name in the path and look it up
            String childName = tokenPath.remove(0);
            UnpackedNode child = parent.getChild(childName);
            // create new node
            if (child == null) {
                child = new UnpackedNode(childName, parent);
            }

            // go down one more level
            return addNode(child, tokenPath);
        }

        /**
         * Get the root file objects (after createDerivedFiles() ) of this tree,
         * so that they can be rescheduled.
         *
         * @return root objects of this unpacked tree
         */
        List<AbstractFile> getRootFileObjects() {
            List<AbstractFile> ret = new ArrayList<>();
            for (UnpackedNode child : rootNode.children) {
                ret.add(child.getFile());
            }
            return ret;
        }

        /**
         * Get the all file objects (after createDerivedFiles() ) of this tree,
         * so that they can be rescheduled.
         *
         * @return all file objects of this unpacked tree
         */
        List<AbstractFile> getAllFileObjects() {
            List<AbstractFile> ret = new ArrayList<>();
            for (UnpackedNode child : rootNode.children) {
                getAllFileObjectsRec(ret, child);
            }
            return ret;
        }

        private void getAllFileObjectsRec(List<AbstractFile> list, UnpackedNode parent) {
            list.add(parent.getFile());
            for (UnpackedNode child : parent.children) {
                getAllFileObjectsRec(list, child);
            }
        }

        /**
         * Traverse the tree top-down after unzipping is done and create derived
         * files for the entire hierarchy
         */
        void addDerivedFilesToCase() throws TskCoreException {
            final FileManager fileManager = Case.getCurrentCase().getServices().getFileManager();
            for (UnpackedNode child : rootNode.children) {
                addDerivedFilesToCaseRec(child, fileManager);
            }
        }

        private void addDerivedFilesToCaseRec(UnpackedNode node, FileManager fileManager) throws TskCoreException {
            final String fileName = node.getFileName();

            try {
                DerivedFile df = fileManager.addDerivedFile(fileName, node.getLocalRelPath(), node.getSize(),
                        node.getCtime(), node.getCrtime(), node.getAtime(), node.getMtime(),
                        node.isIsFile(), node.getParent().getFile(), "", EmbeddedFileExtractorModuleFactory.getModuleName(), "", "");
                node.setFile(df);

            } catch (TskCoreException ex) {
                logger.log(Level.SEVERE, "Error adding a derived file to db:" + fileName, ex); //NON-NLS
                throw new TskCoreException(
                        NbBundle.getMessage(this.getClass(), "EmbeddedFileExtractorIngestModule.ArchiveExtractor.UnpackedTree.exception.msg",
                                fileName), ex);
            }

            //recurse
            for (UnpackedNode child : node.children) {
                addDerivedFilesToCaseRec(child, fileManager);
            }
        }

        /**
         * A node in the unpacked tree that represents a file or folder.
         */
        private class UnpackedNode {

            private String fileName;
            private AbstractFile file;
            private List<UnpackedNode> children = new ArrayList<>();
            private String localRelPath = "";
            private long size;
            private long ctime, crtime, atime, mtime;
            private boolean isFile;
            private UnpackedNode parent;

            //root constructor
            UnpackedNode() {
            }

            //child node constructor
            UnpackedNode(String fileName, UnpackedNode parent) {
                this.fileName = fileName;
                this.parent = parent;
                //this.localRelPath = parent.localRelPath + File.separator + fileName;
                //new child derived file will be set by unpack() method
                parent.children.add(this);

            }

            public long getCtime() {
                return ctime;
            }

            public long getCrtime() {
                return crtime;
            }

            public long getAtime() {
                return atime;
            }

            public long getMtime() {
                return mtime;
            }

            public void setFileName(String fileName) {
                this.fileName = fileName;
            }

            UnpackedNode getParent() {
                return parent;
            }

            void addDerivedInfo(long size,
                    boolean isFile,
                    long ctime, long crtime, long atime, long mtime, String relLocalPath) {
                this.size = size;
                this.isFile = isFile;
                this.ctime = ctime;
                this.crtime = crtime;
                this.atime = atime;
                this.mtime = mtime;
                this.localRelPath = relLocalPath;
            }

            void setFile(AbstractFile file) {
                this.file = file;
            }

            /**
             * get child by name or null if it doesn't exist
             *
             * @param childFileName
             * @return
             */
            UnpackedNode getChild(String childFileName) {
                UnpackedNode ret = null;
                for (UnpackedNode child : children) {
                    if (child.fileName.equals(childFileName)) {
                        ret = child;
                        break;
                    }
                }
                return ret;
            }

            public String getFileName() {
                return fileName;
            }

            public AbstractFile getFile() {
                return file;
            }

            public String getLocalRelPath() {
                return localRelPath;
            }

            public long getSize() {
                return size;
            }

            public boolean isIsFile() {
                return isFile;
            }
        }
    }

    /**
     * Tracks archive hierarchy and archive depth
     */
    private static class ArchiveDepthCountTree {

        //keeps all nodes refs for easy search
        private final List<Archive> archives = new ArrayList<>();

        /**
         * Search for previously added parent archive by id
         *
         * @param objectId parent archive object id
         * @return the archive node or null if not found
         */
        Archive findArchive(long objectId) {
            for (Archive ar : archives) {
                if (ar.objectId == objectId) {
                    return ar;
                }
            }

            return null;
        }

        /**
         * Add a new archive to track of depth
         *
         * @param parent parent archive or null
         * @param objectId object id of the new archive
         * @return the archive added
         */
        Archive addArchive(Archive parent, long objectId) {
            Archive child = new Archive(parent, objectId);
            archives.add(child);
            return child;
        }

        private static class Archive {

            int depth;
            long objectId;
            Archive parent;
            List<Archive> children;

            Archive(Archive parent, long objectId) {
                this.parent = parent;
                this.objectId = objectId;
                children = new ArrayList<>();
                if (parent != null) {
                    parent.children.add(this);
                    this.depth = parent.depth + 1;
                } else {
                    this.depth = 0;
                }
            }

            /**
             * get archive depth of this archive
             *
             * @return
             */
            int getDepth() {
                return depth;
            }
        }
    }

}<|MERGE_RESOLUTION|>--- conflicted
+++ resolved
@@ -417,10 +417,7 @@
                     // If the size property cannot be determined, out-of-disk-space
                     // situations cannot be ascertained.
                     // Hence skip this file.
-<<<<<<< HEAD
-=======
                     logger.log(Level.WARNING, "Size cannot be determined. Skipping file in archive: {0}", pathInArchive); //NON-NLS
->>>>>>> d945280a
                     continue;
                 }
 
