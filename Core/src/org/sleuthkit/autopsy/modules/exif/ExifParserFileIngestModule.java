--- conflicted
+++ resolved
@@ -78,11 +78,6 @@
     private static final Logger logger = Logger.getLogger(ExifParserFileIngestModule.class.getName());
     private final IngestServices services = IngestServices.getInstance();
     private final AtomicInteger filesProcessed = new AtomicInteger(0);
-<<<<<<< HEAD
-    private final List<BlackboardArtifact> listOfFacesDetectedArtifacts = new ArrayList<>();
-=======
-    private volatile boolean filesToFire = false;
->>>>>>> 13c79bbb
     private long jobId;
     private static final IngestModuleReferenceCounter refCounter = new IngestModuleReferenceCounter();
     private FileTypeDetector fileTypeDetector;
