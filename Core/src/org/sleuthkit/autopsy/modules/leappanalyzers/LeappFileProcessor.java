--- conflicted
+++ resolved
@@ -366,11 +366,7 @@
         }
 
         if (tsvFileArtifactComments.containsKey(fileName)) {
-<<<<<<< HEAD
-            attrsToRet.add(new BlackboardAttribute(ATTRIBUTE_TYPE.TSK_COMMENT, MODULE_NAME, tsvFileArtifactComments.get(fileName)));
-=======
-            bbattributes.add(new BlackboardAttribute(ATTRIBUTE_TYPE.TSK_COMMENT, moduleName, tsvFileArtifactComments.get(fileName)));
->>>>>>> 1fcefca7
+            attrsToRet.add(new BlackboardAttribute(ATTRIBUTE_TYPE.TSK_COMMENT, moduleName, tsvFileArtifactComments.get(fileName)));
         }
 
         return attrsToRet;
@@ -400,82 +396,30 @@
             return null;
         }
 
-<<<<<<< HEAD
         switch (attrType.getValueType()) {
             case JSON:
             case STRING:
                 return parseAttrValue(value, attrType, fileName, false, false,
-                        (v) -> new BlackboardAttribute(attrType, MODULE_NAME, v));
+                        (v) -> new BlackboardAttribute(attrType, moduleName, v));
             case INTEGER:
                 return parseAttrValue(value.trim(), attrType, fileName, true, false,
-                        (v) -> new BlackboardAttribute(attrType, MODULE_NAME, (int) Double.valueOf(v).intValue()));
+                        (v) -> new BlackboardAttribute(attrType, moduleName, (int) Double.valueOf(v).intValue()));
             case LONG:
                 return parseAttrValue(value.trim(), attrType, fileName, true, false,
-                        (v) -> new BlackboardAttribute(attrType, MODULE_NAME, (long) Double.valueOf(v).longValue()));
+                        (v) -> new BlackboardAttribute(attrType, moduleName, (long) Double.valueOf(v).longValue()));
             case DOUBLE:
                 return parseAttrValue(value.trim(), attrType, fileName, true, false,
-                        (v) -> new BlackboardAttribute(attrType, MODULE_NAME, (double) Double.valueOf(v)));
+                        (v) -> new BlackboardAttribute(attrType, moduleName, (double) Double.valueOf(v)));
             case BYTE:
                 return parseAttrValue(value.trim(), attrType, fileName, true, false,
-                        (v) -> new BlackboardAttribute(attrType, MODULE_NAME, new byte[]{Byte.valueOf(v)}));
+                        (v) -> new BlackboardAttribute(attrType, moduleName, new byte[]{Byte.valueOf(v)}));
             case DATETIME:
                 return parseAttrValue(value.trim(), attrType, fileName, true, true,
-                        (v) -> new BlackboardAttribute(attrType, MODULE_NAME, TIMESTAMP_FORMAT.parse(v).getTime() / 1000));
+                        (v) -> new BlackboardAttribute(attrType, moduleName, TIMESTAMP_FORMAT.parse(v).getTime() / 1000));
             default:
                 // Log this and continue on with processing
                 logger.log(Level.WARNING, String.format("Attribute Type %s for file %s not defined.", attrType, fileName)); //NON-NLS                   
                 return null;
-=======
-        String columnValue = columnValues[columnNumber];
-
-        if (attrType.matches("STRING")) {
-            bbattributes.add(new BlackboardAttribute(attributeType, moduleName, columnValue));
-        } else if (attrType.matches("INTEGER")) {
-            try {
-                // parse as double to handle values of format like '21.0' and then convert to int
-                bbattributes.add(new BlackboardAttribute(attributeType, moduleName, Double.valueOf(columnValue).intValue()));
-            } catch (NumberFormatException ex) {
-                logger.log(Level.WARNING, String.format("Unable to format %s as an integer.", columnValue), ex);
-            }
-        } else if (attrType.matches("LONG")) {
-            try {
-                // parse as double to handle values of format like '21.0' and then convert to long
-                bbattributes.add(new BlackboardAttribute(attributeType, moduleName, Double.valueOf(columnValue).longValue()));
-            } catch (NumberFormatException ex) {
-                logger.log(Level.WARNING, String.format("Unable to format %s as an long.", columnValue), ex);
-            }
-        } else if (attrType.matches("DOUBLE")) {
-            try {
-                bbattributes.add(new BlackboardAttribute(attributeType, moduleName, Double.valueOf(columnValue)));
-            } catch (NumberFormatException ex) {
-                logger.log(Level.WARNING, String.format("Unable to format %s as an double.", columnValue), ex);
-            }
-        } else if (attrType.matches("BYTE")) {
-            try {
-                bbattributes.add(new BlackboardAttribute(attributeType, moduleName, Byte.valueOf(columnValue)));
-            } catch (NumberFormatException ex) {
-                logger.log(Level.WARNING, String.format("Unable to format %s as an byte.", columnValue), ex);
-            }
-        } else if (attrType.matches("DATETIME")) {
-            // format of data should be the same in all the data and the format is 2020-03-28 01:00:17
-            SimpleDateFormat dateFormat = new SimpleDateFormat("yyyy-MM-d HH:mm:ss", US);
-            Long dateLong = Long.valueOf(0);
-            try {
-                Date newDate = dateFormat.parse(columnValue);
-                dateLong = newDate.getTime() / 1000;
-                bbattributes.add(new BlackboardAttribute(attributeType, moduleName, dateLong));
-            } catch (ParseException ex) {
-                // catching error and displaying date that could not be parsed
-                // we set the timestamp to 0 and continue on processing
-                logger.log(Level.WARNING, String.format("Failed to parse date/time %s for attribute type %s in file %s.", columnValue, attributeType.getDisplayName(), fileName)); //NON-NLS
-            }
-        } else if (attrType.matches("JSON")) {
-
-            bbattributes.add(new BlackboardAttribute(attributeType, moduleName, columnValue));
-        } else {
-            // Log this and continue on with processing
-            logger.log(Level.WARNING, String.format("Attribute Type %s not defined.", attrType)); //NON-NLS                   
->>>>>>> 1fcefca7
         }
     }
 
