/*
 * Autopsy Forensic Browser
 *
 * Copyright 2020 Basis Technology Corp.
 * Contact: carrier <at> sleuthkit <dot> org
 *
 * Licensed under the Apache License, Version 2.0 (the "License");
 * you may not use this file except in compliance with the License.
 * You may obtain a copy of the License at
 *
 *     http://www.apache.org/licenses/LICENSE-2.0
 *
 * Unless required by applicable law or agreed to in writing, software
 * distributed under the License is distributed on an "AS IS" BASIS,
 * WITHOUT WARRANTIES OR CONDITIONS OF ANY KIND, either express or implied.
 * See the License for the specific language governing permissions and
 * limitations under the License.
 */
package org.sleuthkit.autopsy.datasourcesummary.ui;

import java.util.ArrayList;
import java.util.Arrays;
import java.util.List;
import javax.swing.JTabbedPane;
import org.apache.commons.lang3.tuple.Pair;
import org.openide.util.NbBundle.Messages;
import org.sleuthkit.autopsy.casemodule.IngestJobInfoPanel;
import org.sleuthkit.datamodel.DataSource;

/**
 * A tabbed pane showing the summary of a data source including tabs of:
 * DataSourceSummaryCountsPanel, DataSourceSummaryDetailsPanel, and
 * IngestJobInfoPanel.
 */
@Messages({
    "DataSourceSummaryTabbedPane_countsTab_title=Counts",
    "DataSourceSummaryTabbedPane_detailsTab_title=Container",
    "DataSourceSummaryTabbedPane_userActivityTab_title=User Activity",
    "DataSourceSummaryTabbedPane_ingestHistoryTab_title=Ingest History",
    "DataSourceSummaryTabbedPane_recentFileTab_title=Recent Files",
<<<<<<< HEAD
    "DataSourceSummaryTabbedPane_pastCasesTab_title=Past Cases",
=======
    "DataSourceSummaryTabbedPane_analysisTab_title=Analysis"
>>>>>>> 50f11430
})
public class DataSourceSummaryTabbedPane extends JTabbedPane {

    private static final long serialVersionUID = 1L;

    // A pair of the tab name and the corresponding BaseDataSourceSummaryTabs to be displayed.
    private final List<Pair<String, BaseDataSourceSummaryPanel>> tabs = new ArrayList<>(Arrays.asList(
            Pair.of(Bundle.DataSourceSummaryTabbedPane_countsTab_title(), new DataSourceSummaryCountsPanel()),
            Pair.of(Bundle.DataSourceSummaryTabbedPane_userActivityTab_title(), new DataSourceSummaryUserActivityPanel()),
            Pair.of(Bundle.DataSourceSummaryTabbedPane_recentFileTab_title(), new RecentFilesPanel()),
<<<<<<< HEAD
            Pair.of(Bundle.DataSourceSummaryTabbedPane_pastCasesTab_title(), new PastCasesPanel())
=======
            Pair.of(Bundle.DataSourceSummaryTabbedPane_analysisTab_title(), new AnalysisPanel())
>>>>>>> 50f11430
    ));

    private final IngestJobInfoPanel ingestHistoryPanel = new IngestJobInfoPanel();

    private DataSource dataSource = null;

    /**
     * Constructs a tabbed pane showing the summary of a data source.
     */
    public DataSourceSummaryTabbedPane() {
        initComponent();
    }

    private void initComponent() {
        for (Pair<String, BaseDataSourceSummaryPanel> tab : tabs) {
            addTab(tab.getKey(), tab.getValue());
        }

        // IngestJobInfoPanel is not specifically a data source summary panel 
        // and is called separately for that reason.
        addTab(Bundle.DataSourceSummaryTabbedPane_ingestHistoryTab_title(), ingestHistoryPanel);

        // The Container tab should be last.
        Pair<String, BaseDataSourceSummaryPanel> tab = Pair.of(Bundle.DataSourceSummaryTabbedPane_detailsTab_title(), new DataSourceSummaryDetailsPanel());
        addTab(tab.getKey(), tab.getValue());
        tabs.add(tab);
    }

    /**
     * The datasource currently used as the model in this panel.
     *
     * @return The datasource currently being used as the model in this panel.
     */
    public DataSource getDataSource() {
        return dataSource;
    }

    /**
     * Sets datasource to visualize in the tabbed panel.
     *
     * @param dataSource The datasource to use in this panel.
     */
    public void setDataSource(DataSource dataSource) {
        this.dataSource = dataSource;

        for (Pair<String, BaseDataSourceSummaryPanel> tab : tabs) {
            tab.getValue().setDataSource(dataSource);
        }

        // IngestJobInfoPanel is not specifically a data source summary panel 
        // and is called separately for that reason.
        ingestHistoryPanel.setDataSource(dataSource);
    }
}<|MERGE_RESOLUTION|>--- conflicted
+++ resolved
@@ -38,11 +38,8 @@
     "DataSourceSummaryTabbedPane_userActivityTab_title=User Activity",
     "DataSourceSummaryTabbedPane_ingestHistoryTab_title=Ingest History",
     "DataSourceSummaryTabbedPane_recentFileTab_title=Recent Files",
-<<<<<<< HEAD
     "DataSourceSummaryTabbedPane_pastCasesTab_title=Past Cases",
-=======
     "DataSourceSummaryTabbedPane_analysisTab_title=Analysis"
->>>>>>> 50f11430
 })
 public class DataSourceSummaryTabbedPane extends JTabbedPane {
 
@@ -52,12 +49,9 @@
     private final List<Pair<String, BaseDataSourceSummaryPanel>> tabs = new ArrayList<>(Arrays.asList(
             Pair.of(Bundle.DataSourceSummaryTabbedPane_countsTab_title(), new DataSourceSummaryCountsPanel()),
             Pair.of(Bundle.DataSourceSummaryTabbedPane_userActivityTab_title(), new DataSourceSummaryUserActivityPanel()),
+            Pair.of(Bundle.DataSourceSummaryTabbedPane_analysisTab_title(), new AnalysisPanel()),
             Pair.of(Bundle.DataSourceSummaryTabbedPane_recentFileTab_title(), new RecentFilesPanel()),
-<<<<<<< HEAD
             Pair.of(Bundle.DataSourceSummaryTabbedPane_pastCasesTab_title(), new PastCasesPanel())
-=======
-            Pair.of(Bundle.DataSourceSummaryTabbedPane_analysisTab_title(), new AnalysisPanel())
->>>>>>> 50f11430
     ));
 
     private final IngestJobInfoPanel ingestHistoryPanel = new IngestJobInfoPanel();
