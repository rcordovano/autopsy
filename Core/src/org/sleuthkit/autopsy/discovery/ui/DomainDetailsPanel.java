/*
 * Autopsy
 *
 * Copyright 2020 Basis Technology Corp.
 * Contact: carrier <at> sleuthkit <dot> org
 *
 * Licensed under the Apache License, Version 2.0 (the "License");
 * you may not use this file except in compliance with the License.
 * You may obtain a copy of the License at
 *
 *     http://www.apache.org/licenses/LICENSE-2.0
 *
 * Unless required by applicable law or agreed to in writing, software
 * distributed under the License is distributed on an "AS IS" BASIS,
 * WITHOUT WARRANTIES OR CONDITIONS OF ANY KIND, either express or implied.
 * See the License for the specific language governing permissions and
 * limitations under the License.
 */
package org.sleuthkit.autopsy.discovery.ui;

import com.google.common.eventbus.Subscribe;
import java.awt.Component;
import javax.swing.JPanel;
import javax.swing.SwingUtilities;
import javax.swing.event.ChangeEvent;
import javax.swing.event.ChangeListener;
import org.apache.commons.lang.StringUtils;
import org.sleuthkit.autopsy.coreutils.ThreadConfined;
import org.sleuthkit.autopsy.discovery.search.DiscoveryEventUtils;
import org.sleuthkit.datamodel.BlackboardArtifact;
import org.sleuthkit.autopsy.discovery.search.SearchData;

/**
 * Panel to display details area for domain discovery results.
 *
 */
final class DomainDetailsPanel extends JPanel {

    private static final long serialVersionUID = 1L;
    private ArtifactsWorker detailsWorker;
    private String domain;
    private String selectedTabName;

    /**
     * Creates new form ArtifactDetailsPanel.
     *
     * @param selectedTabName The name of the tab to select initially.
     */
    @ThreadConfined(type = ThreadConfined.ThreadType.AWT)
    DomainDetailsPanel(String selectedTabName) {
        initComponents();
        addArtifactTabs(selectedTabName);
    }

    /**
     * Add the tabs for each of the artifact types which we will be displaying.
     *
     * @param tabName The name of the tab to select initially.
     */
    @ThreadConfined(type = ThreadConfined.ThreadType.AWT)
    private void addArtifactTabs(String tabName) {
        for (BlackboardArtifact.ARTIFACT_TYPE type : SearchData.Type.DOMAIN.getArtifactTypes()) {
            jTabbedPane1.add(type.getDisplayName(), new DomainArtifactsTabPanel(type));
        }
        selectedTabName = tabName;
        selectTab();
        jTabbedPane1.addChangeListener(new ChangeListener() {
            @Override
            public void stateChanged(ChangeEvent e) {
                if (jTabbedPane1.getSelectedIndex() >= 0) {
                    String newTabTitle = jTabbedPane1.getTitleAt(jTabbedPane1.getSelectedIndex());
                    if (selectedTabName == null || !selectedTabName.equals(newTabTitle)) {
                        selectedTabName = newTabTitle;
                        runDomainWorker();
                    }
                }
            }
        });
    }

    @ThreadConfined(type = ThreadConfined.ThreadType.AWT)
    /**
     * Set the selected tab index to be the previously selected tab if a
     * previously selected tab exists.
     */
    private void selectTab() {
        for (int i = 0; i < jTabbedPane1.getTabCount(); i++) {
            if (!StringUtils.isBlank(selectedTabName) && selectedTabName.equals(jTabbedPane1.getTitleAt(i))) {
                jTabbedPane1.setSelectedIndex(i);
                return;
            }
        }
    }

    /**
     * Run the worker which retrieves the list of artifacts for the domain to
     * populate the details area.
     */
    private void runDomainWorker() {
        SwingUtilities.invokeLater(() -> {
            Component selectedComponent = jTabbedPane1.getSelectedComponent();
            if (selectedComponent instanceof DomainArtifactsTabPanel) {
                if (detailsWorker != null && !detailsWorker.isDone()) {
                    detailsWorker.cancel(true);
                }
                DomainArtifactsTabPanel selectedTab = (DomainArtifactsTabPanel) selectedComponent;
                if (selectedTab.getStatus() == DomainArtifactsTabPanel.ArtifactRetrievalStatus.UNPOPULATED) {
                    selectedTab.setStatus(DomainArtifactsTabPanel.ArtifactRetrievalStatus.POPULATING);
                    DiscoveryEventUtils.getDiscoveryEventBus().register(selectedTab);
                    detailsWorker = new ArtifactsWorker(selectedTab.getArtifactType(), domain);
                    detailsWorker.execute();
                }
            }
        });
    }

    /**
     * Populate the the details tabs.
     *
     * @param populateEvent The PopulateDomainTabsEvent which indicates which
     *                      domain the details tabs should be populated for.
     */
    @Subscribe
    void handlePopulateDomainTabsEvent(DiscoveryEventUtils.PopulateDomainTabsEvent populateEvent) {
        SwingUtilities.invokeLater(() -> {
            domain = populateEvent.getDomain();
            resetTabsStatus();
            selectTab();
            runDomainWorker();
            if (StringUtils.isBlank(domain)) {
                //send fade out event
                DiscoveryEventUtils.getDiscoveryEventBus().post(new DiscoveryEventUtils.DetailsVisibleEvent(false));
            } else {
                //send fade in event
                DiscoveryEventUtils.getDiscoveryEventBus().post(new DiscoveryEventUtils.DetailsVisibleEvent(true));
            }
        });
    }

    /**
     * Private helper method to ensure tabs will re-populate after a new domain
     * is selected.
     */
    @ThreadConfined(type = ThreadConfined.ThreadType.AWT)
    private void resetTabsStatus() {
        for (Component comp : jTabbedPane1.getComponents()) {
            if (comp instanceof DomainArtifactsTabPanel) {
                ((DomainArtifactsTabPanel) comp).setStatus(DomainArtifactsTabPanel.ArtifactRetrievalStatus.UNPOPULATED);
            }
        }
    }

    /**
     * Get the name of the tab that was most recently selected.
     *
     * @return The name of the tab that was most recently selected.
     */
<<<<<<< HEAD
=======
    @ThreadConfined(type = ThreadConfined.ThreadType.AWT)
>>>>>>> 7038bd9f
    String getSelectedTabName() {
        return selectedTabName;
    }

    /**
     * This method is called from within the constructor to initialize the form.
     * WARNING: Do NOT modify this code. The content of this method is always
     * regenerated by the Form Editor.
     */
    @SuppressWarnings("unchecked")
    // <editor-fold defaultstate="collapsed" desc="Generated Code">//GEN-BEGIN:initComponents
    private void initComponents() {

        jTabbedPane1 = new javax.swing.JTabbedPane();

        setEnabled(false);
        setLayout(new java.awt.BorderLayout());
        add(jTabbedPane1, java.awt.BorderLayout.CENTER);
    }// </editor-fold>//GEN-END:initComponents

    // Variables declaration - do not modify//GEN-BEGIN:variables
    private javax.swing.JTabbedPane jTabbedPane1;
    // End of variables declaration//GEN-END:variables
}<|MERGE_RESOLUTION|>--- conflicted
+++ resolved
@@ -155,10 +155,7 @@
      *
      * @return The name of the tab that was most recently selected.
      */
-<<<<<<< HEAD
-=======
     @ThreadConfined(type = ThreadConfined.ThreadType.AWT)
->>>>>>> 7038bd9f
     String getSelectedTabName() {
         return selectedTabName;
     }
