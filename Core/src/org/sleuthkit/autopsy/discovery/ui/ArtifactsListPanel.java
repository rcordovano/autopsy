/*
 * Autopsy
 *
 * Copyright 2020 Basis Technology Corp.
 * Contact: carrier <at> sleuthkit <dot> org
 *
 * Licensed under the Apache License, Version 2.0 (the "License");
 * you may not use this file except in compliance with the License.
 * You may obtain a copy of the License at
 *
 *     http://www.apache.org/licenses/LICENSE-2.0
 *
 * Unless required by applicable law or agreed to in writing, software
 * distributed under the License is distributed on an "AS IS" BASIS,
 * WITHOUT WARRANTIES OR CONDITIONS OF ANY KIND, either express or implied.
 * See the License for the specific language governing permissions and
 * limitations under the License.
 */
package org.sleuthkit.autopsy.discovery.ui;

import java.util.ArrayList;
import java.util.List;
import java.util.logging.Level;
import javax.swing.JPanel;
import javax.swing.event.ListSelectionListener;
import javax.swing.table.AbstractTableModel;
import org.apache.commons.lang.StringUtils;
import org.openide.util.NbBundle;
import org.sleuthkit.autopsy.coreutils.Logger;
import org.sleuthkit.datamodel.BlackboardArtifact;
import org.sleuthkit.datamodel.BlackboardAttribute;
import org.sleuthkit.datamodel.TskCoreException;

/**
 * Panel to display list of artifacts for selected domain.
 *
 */
class ArtifactsListPanel extends JPanel {

    private static final long serialVersionUID = 1L;
    private final DomainArtifactTableModel tableModel = new DomainArtifactTableModel();
    private static final Logger logger = Logger.getLogger(ArtifactsListPanel.class.getName());

    /**
     * Creates new form ArtifactsListPanel.
     */
    ArtifactsListPanel() {
        initComponents();
<<<<<<< HEAD
        jTable1.getRowSorter().toggleSortOrder(0);
        jTable1.getRowSorter().toggleSortOrder(0);
=======
>>>>>>> 1db593e2
    }

    /**
     * Add a listener to the table of artifacts to perform actions when an
     * artifact is selected.
     *
     * @param listener The listener to add to the table of artifacts.
     */
    void addSelectionListener(ListSelectionListener listener) {
        jTable1.getSelectionModel().addListSelectionListener(listener);
    }

    /**
     * Remove a listener from the table of artifacts.
     *
     * @param listener The listener to remove from the table of artifacts.
     */
    void removeListSelectionListener(ListSelectionListener listener) {
        jTable1.getSelectionModel().removeListSelectionListener(listener);
    }

    /**
     * The artifact which is currently selected, null if no artifact is
     * selected.
     *
     * @return The currently selected BlackboardArtifact or null if none is
     *         selected.
     */
    BlackboardArtifact getSelectedArtifact() {
        int selectedIndex = jTable1.getSelectionModel().getLeadSelectionIndex();
        if (selectedIndex < jTable1.getSelectionModel().getMinSelectionIndex() || jTable1.getSelectionModel().getMaxSelectionIndex() < 0 || selectedIndex > jTable1.getSelectionModel().getMaxSelectionIndex()) {
            return null;
        }
        return tableModel.getArtifactByRow(jTable1.convertRowIndexToView(selectedIndex));
    }

    /**
     * Whether the list of artifacts is empty.
     *
     * @return true if the list of artifacts is empty, false if there are
     *         artifacts.
     */
    boolean isEmpty() {
        return tableModel.getRowCount() <= 0;
    }

    /**
     * Add the specified list of artifacts to the list of artifacts which should
     * be displayed.
     *
     * @param artifactList
     */
    void addArtifacts(List<BlackboardArtifact> artifactList) {
        tableModel.setContents(artifactList);
        jTable1.validate();
        jTable1.repaint();
        tableModel.fireTableDataChanged();
    }

    /**
     * Remove all artifacts from the list of artifacts displayed.
     */
    void clearArtifacts() {
        tableModel.setContents(new ArrayList<>());
        tableModel.fireTableDataChanged();
    }

    /**
     * This method is called from within the constructor to initialize the form.
     * WARNING: Do NOT modify this code. The content of this method is always
     * regenerated by the Form Editor.
     */
    // <editor-fold defaultstate="collapsed" desc="Generated Code">//GEN-BEGIN:initComponents
    private void initComponents() {

        javax.swing.JScrollPane jScrollPane1 = new javax.swing.JScrollPane();
        jTable1 = new javax.swing.JTable();

        setOpaque(false);

        jScrollPane1.setBorder(null);

        jTable1.setAutoCreateRowSorter(true);
        jTable1.setModel(tableModel);
        jTable1.setSelectionMode(javax.swing.ListSelectionModel.SINGLE_SELECTION);
        jScrollPane1.setViewportView(jTable1);

        javax.swing.GroupLayout layout = new javax.swing.GroupLayout(this);
        this.setLayout(layout);
        layout.setHorizontalGroup(
            layout.createParallelGroup(javax.swing.GroupLayout.Alignment.LEADING)
            .addComponent(jScrollPane1, javax.swing.GroupLayout.DEFAULT_SIZE, 400, Short.MAX_VALUE)
        );
        layout.setVerticalGroup(
            layout.createParallelGroup(javax.swing.GroupLayout.Alignment.LEADING)
            .addComponent(jScrollPane1, javax.swing.GroupLayout.DEFAULT_SIZE, 607, Short.MAX_VALUE)
        );
    }// </editor-fold>//GEN-END:initComponents

    /**
     * Table model which allows the artifact table in this panel to mimic a list
     * of artifacts.
     */
    private class DomainArtifactTableModel extends AbstractTableModel {

        private static final long serialVersionUID = 1L;
        private final List<BlackboardArtifact> artifactList = new ArrayList<>();

        /**
         * Construct a new DomainArtifactTableModel.
         */
        DomainArtifactTableModel() {
            //No arg constructor to create empty model
        }

        /**
         * Set the list of artifacts which should be represented by this table
         * model.
         *
         * @param artifacts The list of BlackboardArtifacts to represent.
         */
        void setContents(List<BlackboardArtifact> artifacts) {
            artifactList.clear();
            artifactList.addAll(artifacts);
        }

        @Override
        public int getRowCount() {
            return artifactList.size();
        }

        @Override
        public int getColumnCount() {
            return 2;
        }

        /**
         * Get the BlackboardArtifact at the specified row.
         *
         * @param rowIndex The row the artifact to return is at.
         *
         * @return The BlackboardArtifact at the specified row.
         */
        BlackboardArtifact getArtifactByRow(int rowIndex) {
            return artifactList.get(rowIndex);
        }

        @NbBundle.Messages({"ArtifactsListPanel.value.noValue=No value available."})
        @Override
        public Object getValueAt(int rowIndex, int columnIndex) {
            try {
                int artifactTypeId = getArtifactByRow(rowIndex).getArtifactTypeID();
                if (columnIndex == 1 && (artifactTypeId == BlackboardArtifact.ARTIFACT_TYPE.TSK_WEB_CACHE.getTypeID() || artifactTypeId == BlackboardArtifact.ARTIFACT_TYPE.TSK_WEB_DOWNLOAD.getTypeID())) {
                    return getArtifactByRow(rowIndex).getParent().getName();
                }
                for (BlackboardAttribute bba : getArtifactByRow(rowIndex).getAttributes()) {
                    if (columnIndex == 0 && bba.getAttributeType().getTypeName().startsWith("TSK_DATETIME_ACCESSED") && !StringUtils.isBlank(bba.getDisplayString())) {
                        return bba.getDisplayString();
                    } else if (columnIndex == 1 && bba.getAttributeType().getTypeName().startsWith("TSK_TITLE") && !StringUtils.isBlank(bba.getDisplayString())) {
                        return bba.getDisplayString();
                    }
                }
                return getFallbackValue(rowIndex, columnIndex);
            } catch (TskCoreException ex) {
                logger.log(Level.WARNING, "Error getting attributes for artifact " + getArtifactByRow(rowIndex).getArtifactID(), ex);
                return Bundle.ArtifactsListPanel_value_noValue();
            }
        }

        /**
         * Private helper method to use when the value we want for either date
         * or title is not available.
         *
         *
         * @param rowIndex    The row the artifact to return is at.
         * @param columnIndex The column index the attribute will be displayed
         *                    at.
         *
         * @return A string that can be used in place of the accessed date time
         *         attribute title when they are not available.
         *
         * @throws TskCoreException
         */
        private String getFallbackValue(int rowIndex, int columnIndex) throws TskCoreException {
            for (BlackboardAttribute bba : getArtifactByRow(rowIndex).getAttributes()) {
                if (columnIndex == 0 && bba.getAttributeType().getTypeName().startsWith("TSK_DATETIME") && !StringUtils.isBlank(bba.getDisplayString())) {
                    return bba.getDisplayString();
                } else if (columnIndex == 1 && bba.getAttributeType().getTypeName().startsWith("TSK_URL") && !StringUtils.isBlank(bba.getDisplayString())) {
                    return bba.getDisplayString();
                }
            }
            return Bundle.ArtifactsListPanel_value_noValue();
        }

        @NbBundle.Messages({"ArtifactsListPanel.titleColumn.name=Title",
            "ArtifactsListPanel.dateColumn.name=Date/Time"})
        @Override
        public String getColumnName(int column
        ) {
            switch (column) {
                case 0:
                    return Bundle.ArtifactsListPanel_dateColumn_name();
                case 1:
                    return Bundle.ArtifactsListPanel_titleColumn_name();
                default:
                    return "";
            }
        }
    }

    // Variables declaration - do not modify//GEN-BEGIN:variables
    private javax.swing.JTable jTable1;
    // End of variables declaration//GEN-END:variables
}<|MERGE_RESOLUTION|>--- conflicted
+++ resolved
@@ -46,11 +46,8 @@
      */
     ArtifactsListPanel() {
         initComponents();
-<<<<<<< HEAD
         jTable1.getRowSorter().toggleSortOrder(0);
         jTable1.getRowSorter().toggleSortOrder(0);
-=======
->>>>>>> 1db593e2
     }
 
     /**
