--- conflicted
+++ resolved
@@ -167,12 +167,8 @@
 
         /**
          * Get the fileSorting
-<<<<<<< HEAD
-         * @return 
-=======
          *
          * @return
->>>>>>> 8d7f1aca
          */
         ResultsSorter.SortingMethod getFileSortingMethod() {
             return fileSortingMethod;
@@ -944,6 +940,9 @@
         }
     }
 
+    /**
+     * Key representing a date of most recent activity.
+     */
     static class MostRecentActivityDateGroupKey extends GroupKey {
 
         private final Long epochDate;
@@ -954,7 +953,7 @@
         MostRecentActivityDateGroupKey(Result result) {
             if (result instanceof ResultDomain) {
                 epochDate = ((ResultDomain) result).getActivityEnd();
-                dateNameString = new SimpleDateFormat("yyyy/MM/dd").format(new Date(TimeUnit.SECONDS.toMillis(epochDate)));
+                dateNameString = new SimpleDateFormat("yyyy/MM/dd", Locale.getDefault()).format(new Date(TimeUnit.SECONDS.toMillis(epochDate)));
             } else {
                 epochDate = Long.MAX_VALUE;
                 dateNameString = Bundle.DiscoveryKeyUtils_MostRecentActivityDateGroupKey_noDate();
@@ -1026,6 +1025,9 @@
         }
     }
 
+    /**
+     * Key representing a date of first activity.
+     */
     static class FirstActivityDateGroupKey extends GroupKey {
 
         private final Long epochDate;
@@ -1036,7 +1038,7 @@
         FirstActivityDateGroupKey(Result result) {
             if (result instanceof ResultDomain) {
                 epochDate = ((ResultDomain) result).getActivityStart();
-                dateNameString = new SimpleDateFormat("yyyy/MM/dd").format(new Date(TimeUnit.SECONDS.toMillis(epochDate)));
+                dateNameString = new SimpleDateFormat("yyyy/MM/dd", Locale.getDefault()).format(new Date(TimeUnit.SECONDS.toMillis(epochDate)));
             } else {
                 epochDate = Long.MAX_VALUE;
                 dateNameString = Bundle.DiscoveryKeyUtils_FirstActivityDateGroupKey_noDate();
@@ -1108,6 +1110,9 @@
         }
     }
     
+    /**
+     * Key representing the number of visits.
+     */
     static class NumberOfVisitsGroupKey extends GroupKey {
         
         private final String displayName;
@@ -1171,241 +1176,6 @@
     }
 
     /**
-     * Key representing a date of most recent activity.
-     */
-    static class MostRecentActivityDateGroupKey extends GroupKey {
-
-        private final Long epochDate;
-        private final String dateNameString;
-
-        @NbBundle.Messages({
-            "DiscoveryKeyUtils.MostRecentActivityDateGroupKey.noDate=No Date Available"})
-        MostRecentActivityDateGroupKey(Result result) {
-            if (result instanceof ResultDomain) {
-                epochDate = ((ResultDomain) result).getActivityEnd();
-                dateNameString = new SimpleDateFormat("yyyy/MM/dd", Locale.getDefault()).format(new Date(TimeUnit.SECONDS.toMillis(epochDate)));
-            } else {
-                epochDate = Long.MAX_VALUE;
-                dateNameString = Bundle.DiscoveryKeyUtils_MostRecentActivityDateGroupKey_noDate();
-            }
-        }
-
-        @Override
-        String getDisplayName() {
-            return getDateNameString();
-        }
-
-        @Override
-        public boolean equals(Object otherKey) {
-            if (otherKey == this) {
-                return true;
-            }
-
-            if (!(otherKey instanceof MostRecentActivityDateGroupKey)) {
-                return false;
-            }
-
-            MostRecentActivityDateGroupKey dateGroupKey = (MostRecentActivityDateGroupKey) otherKey;
-            return getDateNameString().equals(dateGroupKey.getDateNameString());
-        }
-
-        @Override
-        public int hashCode() {
-            return Objects.hash(getDateNameString());
-        }
-
-        @Override
-        public int compareTo(GroupKey otherGroupKey) {
-            if (otherGroupKey instanceof MostRecentActivityDateGroupKey) {
-                MostRecentActivityDateGroupKey otherDateGroupKey = (MostRecentActivityDateGroupKey) otherGroupKey;
-
-                // Put the empty list at the end
-                if (this.getEpochDate().equals(Long.MAX_VALUE)) {
-                    if (otherDateGroupKey.getEpochDate().equals(Long.MAX_VALUE)) {
-                        return 0;
-                    } else {
-                        return 1;
-                    }
-                } else if (otherDateGroupKey.getEpochDate().equals(Long.MAX_VALUE)) {
-                    return -1;
-                }
-
-                return getDateNameString().compareTo(otherDateGroupKey.getDateNameString());
-            } else {
-                return compareClassNames(otherGroupKey);
-            }
-        }
-
-        /**
-         * Get the date this group is for as a Long.
-         *
-         * @return The date.
-         */
-        Long getEpochDate() {
-            return epochDate;
-        }
-
-        /**
-         * Get the name which identifies this group.
-         *
-         * @return The dateNameString
-         */
-        String getDateNameString() {
-            return dateNameString;
-        }
-    }
-
-    /**
-     * Key representing a date of first activity.
-     */
-    static class FirstActivityDateGroupKey extends GroupKey {
-
-        private final Long epochDate;
-        private final String dateNameString;
-
-        @NbBundle.Messages({
-            "DiscoveryKeyUtils.FirstActivityDateGroupKey.noDate=No Date Available"})
-        FirstActivityDateGroupKey(Result result) {
-            if (result instanceof ResultDomain) {
-                epochDate = ((ResultDomain) result).getActivityStart();
-                dateNameString = new SimpleDateFormat("yyyy/MM/dd", Locale.getDefault()).format(new Date(TimeUnit.SECONDS.toMillis(epochDate)));
-            } else {
-                epochDate = Long.MAX_VALUE;
-                dateNameString = Bundle.DiscoveryKeyUtils_FirstActivityDateGroupKey_noDate();
-            }
-        }
-
-        @Override
-        String getDisplayName() {
-            return getDateNameString();
-        }
-
-        @Override
-        public boolean equals(Object otherKey) {
-            if (otherKey == this) {
-                return true;
-            }
-
-            if (!(otherKey instanceof FirstActivityDateGroupKey)) {
-                return false;
-            }
-
-            FirstActivityDateGroupKey dateGroupKey = (FirstActivityDateGroupKey) otherKey;
-            return getDateNameString().equals(dateGroupKey.getDateNameString());
-        }
-
-        @Override
-        public int hashCode() {
-            return Objects.hash(getDateNameString());
-        }
-
-        @Override
-        public int compareTo(GroupKey otherGroupKey) {
-            if (otherGroupKey instanceof FirstActivityDateGroupKey) {
-                FirstActivityDateGroupKey otherDateGroupKey = (FirstActivityDateGroupKey) otherGroupKey;
-
-                // Put the empty list at the end
-                if (this.getEpochDate().equals(Long.MAX_VALUE)) {
-                    if (otherDateGroupKey.getEpochDate().equals(Long.MAX_VALUE)) {
-                        return 0;
-                    } else {
-                        return 1;
-                    }
-                } else if (otherDateGroupKey.getEpochDate().equals(Long.MAX_VALUE)) {
-                    return -1;
-                }
-
-                return getDateNameString().compareTo(otherDateGroupKey.getDateNameString());
-            } else {
-                return compareClassNames(otherGroupKey);
-            }
-        }
-
-        /**
-         * Get the date this group is for as a Long.
-         *
-         * @return The date.
-         */
-        Long getEpochDate() {
-            return epochDate;
-        }
-
-        /**
-         * Get the name which identifies this group.
-         *
-         * @return The dateNameString
-         */
-        String getDateNameString() {
-            return dateNameString;
-        }
-    }
-    
-    /**
-     * Key representing the number of visits.
-     */
-    static class NumberOfVisitsGroupKey extends GroupKey {
-        
-        private final String displayName;
-        private final Long visits;
-        
-        @NbBundle.Messages({
-            "# {0} - totalVisits",
-            "DiscoveryKeyUtils.NumberOfVisitsGroupKey.displayName={0} visits",
-            "DiscoveryKeyUtils.NumberOfVisitsGroupKey.noVisits=No visits"})
-        NumberOfVisitsGroupKey(Result result) {
-            if (result instanceof ResultDomain) {
-                Long totalVisits = ((ResultDomain) result).getTotalVisits();
-                if (totalVisits == null) {
-                    totalVisits = 0L;
-                }
-                visits = totalVisits;
-                displayName = Bundle.DiscoveryKeyUtils_NumberOfVisitsGroupKey_displayName(Long.toString(visits));
-            } else {
-                displayName = Bundle.DiscoveryKeyUtils_NumberOfVisitsGroupKey_noVisits();
-                visits = -1L;
-            }
-        }
-        
-        @Override
-        String getDisplayName() {
-            return displayName;
-        }
-        
-        @Override
-        public int hashCode() {
-            return Objects.hash(displayName);
-        }
-        
-        Long getVisits() {
-            return visits;
-        }
-        
-        @Override
-        public boolean equals(Object otherKey) {
-            if (otherKey == this) {
-                return true;
-            }
-
-            if (!(otherKey instanceof NumberOfVisitsGroupKey)) {
-                return false;
-            }
-
-            NumberOfVisitsGroupKey visitsKey = (NumberOfVisitsGroupKey) otherKey;
-            return visits.equals(visitsKey.getVisits());
-        }
-        
-        @Override
-        public int compareTo(GroupKey otherGroupKey) {
-            if (otherGroupKey instanceof NumberOfVisitsGroupKey) {
-                NumberOfVisitsGroupKey visitsKey = (NumberOfVisitsGroupKey) otherGroupKey;
-                return Long.compare(getVisits(), visitsKey.getVisits());
-            } else {
-                return compareClassNames(otherGroupKey);
-            }
-        }
-    }
-
-    /**
      * Key representing an object detected group
      */
     static class ObjectDetectedGroupKey extends GroupKey {
