--- conflicted
+++ resolved
@@ -161,15 +161,11 @@
                 + "                 WHEN artifact_type_id = " + TSK_WEB_HISTORY.getTypeID() + " AND"
                 + "                      date BETWEEN " + sixtyDaysAgo.getEpochSecond() + " AND " + currentTime.getEpochSecond() + " THEN 1 "
                 + "                 ELSE 0 "
-<<<<<<< HEAD
-                + "               END) AS last60,"
+                + "               END) AS pageViewsInLast60,"
                 + "           SUM(CASE "
                 + "                 WHEN artifact_type_id = " + TSK_WEB_ACCOUNT_TYPE.getTypeID() + " THEN 1 "
                 + "                 ELSE 0 "
                 + "               END) AS countOfKnownAccountTypes,"
-=======
-                + "               END) AS pageViewsInLast60,"
->>>>>>> 36306028
                 + "           MAX(data_source_obj_id) AS dataSource "
                 + "FROM blackboard_artifacts"
                 + "     JOIN (" + domainsTable + ") AS domains_table"
@@ -297,43 +293,18 @@
                         continue;
                     }
 
-                    Long activityStart = resultSet.getLong("activity_start");
-                    if (resultSet.wasNull()) {
-                        activityStart = null;
-                    }
-                    Long activityEnd = resultSet.getLong("activity_end");
-                    if (resultSet.wasNull()) {
-                        activityEnd = null;
-                    }
-                    Long filesDownloaded = resultSet.getLong("fileDownloads");
-                    if (resultSet.wasNull()) {
-                        filesDownloaded = null;
-                    }
-                    Long totalPageViews = resultSet.getLong("totalPageViews");
-                    if (resultSet.wasNull()) {
-                        totalPageViews = null;
-                    }
-
-                    Long pageViewsInLast60 = resultSet.getLong("pageViewsInLast60");
-                    if (resultSet.wasNull()) {
-                        pageViewsInLast60 = null;
-                    }
-                    Long countOfKnownAccountTypes = resultSet.getLong("countOfKnownAccountTypes");
-                    if (resultSet.wasNull()) {
-                        countOfKnownAccountTypes = null;
-                    }
-                    
-                    Long dataSourceID = resultSet.getLong("dataSource");
-
+                    long activityStart = resultSet.getLong("activity_start");
+                    long activityEnd = resultSet.getLong("activity_end");
+                    long filesDownloaded = resultSet.getLong("fileDownloads");
+                    long totalPageViews = resultSet.getLong("totalPageViews");
+                    long pageViewsInLast60 = resultSet.getLong("pageViewsInLast60");
+                    long countOfKnownAccountTypes = resultSet.getLong("countOfKnownAccountTypes");
+                    long dataSourceID = resultSet.getLong("dataSource");
                     Content dataSource = skc.getContentById(dataSourceID);
 
                     resultDomains.add(new ResultDomain(domain, activityStart,
-<<<<<<< HEAD
-                            activityEnd, totalVisits, visitsInLast60, filesDownloaded, 
+                            activityEnd, totalPageViews, pageViewsInLast60, filesDownloaded, 
                             countOfKnownAccountTypes, dataSource));
-=======
-                            activityEnd, totalPageViews, pageViewsInLast60, filesDownloaded, dataSource));
->>>>>>> 36306028
                 }
             } catch (SQLException ex) {
                 this.sqlCause = ex;
