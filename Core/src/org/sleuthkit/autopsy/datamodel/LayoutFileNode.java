--- conflicted
+++ resolved
@@ -69,56 +69,6 @@
         }
     }
 
-    @Override
-<<<<<<< HEAD
-=======
-    protected Sheet createSheet() {
-        Sheet sheet = super.createSheet();
-        Sheet.Set sheetSet = sheet.get(Sheet.PROPERTIES);
-        if (sheetSet == null) {
-            sheetSet = Sheet.createPropertiesSet();
-            sheet.put(sheetSet);
-        }
-
-        List<ContentTag> tags = getContentTagsFromDatabase();
-
-        Map<String, Object> map = new LinkedHashMap<>();
-        fillPropertyMap(map);
-
-        sheetSet.put(new NodeProperty<>(NbBundle.getMessage(this.getClass(), "LayoutFileNode.createSheet.name.name"),
-                NbBundle.getMessage(this.getClass(), "LayoutFileNode.createSheet.name.displayName"),
-                NbBundle.getMessage(this.getClass(), "LayoutFileNode.createSheet.name.desc"),
-                getName()));
-        
-        final String NO_DESCR = NbBundle.getMessage(this.getClass(), "LayoutFileNode.createSheet.noDescr.text");
-        
-        if(UserPreferences.displayTranslationFileNames()) {
-            String translation = getTranslatedFileName();
-            sheetSet.put(new NodeProperty<>(Bundle.AbstractAbstractFileNode_translateFileName(), 
-                    Bundle.AbstractAbstractFileNode_translateFileName(), NO_DESCR, translation));
-        }
-        
-        addScoreProperty(sheetSet, tags);
-        
-        CorrelationAttributeInstance correlationAttribute = null;
-        if (EamDbUtil.useCentralRepo() && UserPreferences.hideCentralRepoCommentsAndOccurrences() == false) {
-            correlationAttribute = getCorrelationAttributeInstance();
-        }
-        addCommentProperty(sheetSet, tags, correlationAttribute);
-        
-        if (EamDbUtil.useCentralRepo() && UserPreferences.hideCentralRepoCommentsAndOccurrences() == false) {
-            addCountProperty(sheetSet, correlationAttribute);
-        }
-        
-        for (Map.Entry<String, Object> entry : map.entrySet()) {
-            sheetSet.put(new NodeProperty<>(entry.getKey(), entry.getKey(), NO_DESCR, entry.getValue()));
-        }
-
-        return sheet;
-    }
-
-    @Override
->>>>>>> 95b981c9
     public <T> T accept(ContentNodeVisitor<T> visitor) {
         return visitor.visit(this);
     }
