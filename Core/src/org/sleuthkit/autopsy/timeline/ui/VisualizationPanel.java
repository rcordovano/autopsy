--- conflicted
+++ resolved
@@ -308,18 +308,11 @@
             controller.getEventsModel().zoomParametersProperty().addListener(zoomListener);
         }
 
-<<<<<<< HEAD
         this.filteredEvents = controller.getEventsModel();
         refreshTimeUI(controller.getEventsModel().timeRangeProperty().get());
-=======
-    @Override
-    public synchronized void setController(TimeLineController controller) {
-        this.controller = controller;
         ActionUtils.configureButton(new ZoomOut(controller), zoomOutButton);
         ActionUtils.configureButton(new ZoomIn(controller), zoomInButton);
 
-        setModel(controller.getEventsModel());
->>>>>>> 1d7bf119
         setViewMode(controller.viewModeProperty().get());
         controller.getNeedsHistogramRebuild().addListener((ObservableValue<? extends Boolean> observable, Boolean oldValue, Boolean newValue) -> {
             if (newValue) {
