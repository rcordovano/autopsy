/*
 * Autopsy Forensic Browser
 *
 * Copyright 2015-18 Basis Technology Corp.
 * Contact: carrier <at> sleuthkit <dot> org
 *
 * Licensed under the Apache License, Version 2.0 (the "License");
 * you may not use this file except in compliance with the License.
 * You may obtain a copy of the License at
 *
 *     http://www.apache.org/licenses/LICENSE-2.0
 *
 * Unless required by applicable law or agreed to in writing, software
 * distributed under the License is distributed on an "AS IS" BASIS,
 * WITHOUT WARRANTIES OR CONDITIONS OF ANY KIND, either express or implied.
 * See the License for the specific language governing permissions and
 * limitations under the License.
 */
package org.sleuthkit.autopsy.timeline.ui.detailview;

import java.util.List;
import java.util.Set;
import javafx.application.Platform;
import javafx.beans.binding.Bindings;
import javafx.beans.property.ReadOnlyObjectProperty;
import javafx.beans.property.ReadOnlyObjectWrapper;
import javafx.collections.FXCollections;
import javafx.collections.ObservableList;
import javafx.event.EventHandler;
import javafx.geometry.Insets;
import javafx.geometry.Orientation;
import javafx.geometry.Pos;
import javafx.scene.input.MouseEvent;
import javafx.scene.layout.CornerRadii;
import javafx.scene.layout.Pane;
import org.joda.time.DateTime;
import org.openide.util.NbBundle;
<<<<<<< HEAD
import org.sleuthkit.autopsy.coreutils.Logger;
import org.sleuthkit.autopsy.timeline.ui.detailview.datamodel.MultiEvent;
import org.sleuthkit.datamodel.DescriptionLoD;
=======
import org.sleuthkit.datamodel.TskCoreException;
import org.sleuthkit.datamodel.timeline.DescriptionLoD;
import org.sleuthkit.datamodel.timeline.MultiEvent;
>>>>>>> 4ccd8fc6

/**
 * Base class for nodes that represent multiple events in the Details View.
 */
@NbBundle.Messages({"EventBundleNodeBase.toolTip.loading=loading..."})
abstract class MultiEventNodeBase< BundleType extends MultiEvent<ParentType>, ParentType extends MultiEvent<BundleType>, ParentNodeType extends MultiEventNodeBase<
        ParentType, BundleType, ?>> extends EventNodeBase<BundleType> {

    static final CornerRadii CORNER_RADII_3 = new CornerRadii(3);
    static final CornerRadii CORNER_RADII_1 = new CornerRadii(1);

    final ObservableList<EventNodeBase<?>> subNodes = FXCollections.observableArrayList();
    final Pane subNodePane = new Pane();

    private final ReadOnlyObjectWrapper<DescriptionLoD> descLOD = new ReadOnlyObjectWrapper<>();

    MultiEventNodeBase(DetailsChartLane<?> chartLane, BundleType event, ParentNodeType parentNode) {
        super(event, parentNode, chartLane);
        setDescriptionLOD(event.getDescriptionLoD());

        setAlignment(Pos.TOP_LEFT);
        setMaxWidth(USE_PREF_SIZE);
        infoHBox.setMaxWidth(USE_PREF_SIZE);
        subNodePane.setPrefWidth(USE_COMPUTED_SIZE);
        subNodePane.setMinWidth(USE_PREF_SIZE);
        subNodePane.setMaxWidth(USE_PREF_SIZE);
        /*
         * This triggers the layout when a mousover causes the action buttons to
         * interesect with another node, forcing it down.
         */
        heightProperty().addListener(heightProp -> chartLane.requestLayout());
        Platform.runLater(()
                -> setLayoutX(chartLane.getXAxis().getDisplayPosition(new DateTime(event.getStartMillis())) - getLayoutXCompensation())
        );

        //initialize info hbox
        infoHBox.setPadding(new Insets(2, 3, 2, 3));
        infoHBox.setAlignment(Pos.TOP_LEFT);

        Bindings.bindContent(subNodePane.getChildren(), subNodes);
    }

    public ReadOnlyObjectProperty<DescriptionLoD> descriptionLoDProperty() {
        return descLOD.getReadOnlyProperty();
    }

    final DescriptionLoD getDescriptionLoD() {
        return descLOD.get();
    }

    /**
     *
     */
    final void setDescriptionLOD(final DescriptionLoD descriptionLoD) {
        descLOD.set(descriptionLoD);
    }

<<<<<<< HEAD
=======
    @SuppressWarnings("unchecked")
>>>>>>> 4ccd8fc6
    @Override
    public List<EventNodeBase<?>> getSubNodes() {
        return subNodes;
    }

    @Override
    final String getDescription() {
        return getEvent().getDescription();
    }

    @Override
    final Set<Long> getEventIDs() {
        return getEvent().getEventIDs();
    }

    @Override
    public Orientation getContentBias() {
        return Orientation.HORIZONTAL;
    }

    @Override
    protected void layoutChildren() {
        chartLane.layoutEventBundleNodes(subNodes, 0);
        super.layoutChildren();
    }

    abstract EventNodeBase<?> createChildNode(ParentType rawChild) throws TskCoreException;

    @Override
    abstract EventHandler<MouseEvent> getDoubleClickHandler();
}<|MERGE_RESOLUTION|>--- conflicted
+++ resolved
@@ -35,15 +35,9 @@
 import javafx.scene.layout.Pane;
 import org.joda.time.DateTime;
 import org.openide.util.NbBundle;
-<<<<<<< HEAD
-import org.sleuthkit.autopsy.coreutils.Logger;
 import org.sleuthkit.autopsy.timeline.ui.detailview.datamodel.MultiEvent;
 import org.sleuthkit.datamodel.DescriptionLoD;
-=======
 import org.sleuthkit.datamodel.TskCoreException;
-import org.sleuthkit.datamodel.timeline.DescriptionLoD;
-import org.sleuthkit.datamodel.timeline.MultiEvent;
->>>>>>> 4ccd8fc6
 
 /**
  * Base class for nodes that represent multiple events in the Details View.
@@ -101,10 +95,6 @@
         descLOD.set(descriptionLoD);
     }
 
-<<<<<<< HEAD
-=======
-    @SuppressWarnings("unchecked")
->>>>>>> 4ccd8fc6
     @Override
     public List<EventNodeBase<?>> getSubNodes() {
         return subNodes;
