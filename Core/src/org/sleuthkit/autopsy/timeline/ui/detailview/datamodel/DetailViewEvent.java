--- conflicted
+++ resolved
@@ -1,7 +1,7 @@
 /*
  * Autopsy Forensic Browser
  *
- * Copyright 2018 Basis Technology Corp.
+ * Copyright 2019 Basis Technology Corp.
  * Contact: carrier <at> sleuthkit <dot> org
  *
  * Licensed under the Apache License, Version 2.0 (the "License");
@@ -18,11 +18,7 @@
  */
 package org.sleuthkit.autopsy.timeline.ui.detailview.datamodel;
 
-<<<<<<< HEAD
 import java.util.Comparator;
-=======
-import com.google.common.collect.ImmutableCollection;
->>>>>>> d4d1c723
 import java.util.Optional;
 import java.util.Set;
 import java.util.SortedSet;
@@ -91,7 +87,7 @@
      *
      * @return the EventType of this event.
      */
-    ImmutableCollection<EventType> getEventTypes();
+    EventType getEventType();
 
     /**
      * Get the start time of this event as milliseconds from the Unix Epoch.
