/*
 * Autopsy Forensic Browser
 *
 * Copyright 2013-15 Basis Technology Corp.
 * Contact: carrier <at> sleuthkit <dot> org
 *
 * Licensed under the Apache License, Version 2.0 (the "License");
 * you may not use this file except in compliance with the License.
 * You may obtain a copy of the License at
 *
 *     http://www.apache.org/licenses/LICENSE-2.0
 *
 * Unless required by applicable law or agreed to in writing, software
 * distributed under the License is distributed on an "AS IS" BASIS,
 * WITHOUT WARRANTIES OR CONDITIONS OF ANY KIND, either express or implied.
 * See the License for the specific language governing permissions and
 * limitations under the License.
 */
package org.sleuthkit.autopsy.timeline.events;

import com.google.common.collect.Sets;
import java.util.Collections;
import java.util.Set;
import javax.annotation.concurrent.Immutable;
import org.joda.time.Interval;
import org.sleuthkit.autopsy.timeline.events.type.EventType;
import org.sleuthkit.autopsy.timeline.utils.IntervalUtils;
import org.sleuthkit.autopsy.timeline.zooming.DescriptionLOD;

/**
<<<<<<< HEAD
 * Represents a set of other (TimeLineEvent) events aggregated together. All the
=======
 * An event that represent a set of other events aggregated together. All the
>>>>>>> d5bf4c5e
 * sub events should have the same type and matching descriptions at the
 * designated 'zoom level'.
 */
@Immutable
public class AggregateEvent {

    /**
     * the smallest time interval containing all the aggregated events
     */
    final private Interval span;

    /**
     * the type of all the aggregted events
     */
    final private EventType type;

    /**
     * the common description of all the aggregated events
     */
    final private String description;

    /**
     * the description level of detail that the events were aggregated at.
     */
    private final DescriptionLOD lod;

    /**
     * the set of ids of the aggregated events
     */
    final private Set<Long> eventIDs;

    /**
     * the ids of the subset of aggregated events that have at least one tag
     * applied to them
     */
    private final Set<Long> tagged;

    /**
     * the ids of the subset of aggregated events that have at least one hash
     * set hit
     */
    private final Set<Long> hashHits;

    public AggregateEvent(Interval spanningInterval, EventType type, Set<Long> eventIDs, Set<Long> hashHits, Set<Long> tagged, String description, DescriptionLOD lod) {

        this.span = spanningInterval;
        this.type = type;
        this.hashHits = hashHits;
        this.tagged = tagged;
        this.description = description;
        this.eventIDs = eventIDs;
        this.lod = lod;
    }

<<<<<<< HEAD
=======
    /**
     * @return the actual interval from the first event to the last event
     */
>>>>>>> d5bf4c5e
    public Interval getSpan() {
        return span;
    }

    public Set<Long> getEventIDs() {
        return Collections.unmodifiableSet(eventIDs);
    }

    public Set<Long> getEventIDsWithHashHits() {
        return Collections.unmodifiableSet(hashHits);
    }

    public Set<Long> getEventIDsWithTags() {
        return Collections.unmodifiableSet(tagged);
    }

    public String getDescription() {
        return description;
    }

    public EventType getType() {
        return type;
    }

    public DescriptionLOD getLOD() {
        return lod;
    }

    /**
     * merge two aggregate events into one new aggregate event.
     *
     * @param aggEvent1
     * @param aggEVent2
     *
     * @return a new aggregate event that is the result of merging the given
     *         events
     */
    public static AggregateEvent merge(AggregateEvent aggEvent1, AggregateEvent ag2) {

        if (aggEvent1.getType() != ag2.getType()) {
            throw new IllegalArgumentException("aggregate events are not compatible they have different types");
        }

        if (!aggEvent1.getDescription().equals(ag2.getDescription())) {
            throw new IllegalArgumentException("aggregate events are not compatible they have different descriptions");
        }
        Sets.SetView<Long> idsUnion = Sets.union(aggEvent1.getEventIDs(), ag2.getEventIDs());
        Sets.SetView<Long> hashHitsUnion = Sets.union(aggEvent1.getEventIDsWithHashHits(), ag2.getEventIDsWithHashHits());
        Sets.SetView<Long> taggedUnion = Sets.union(aggEvent1.getEventIDsWithTags(), ag2.getEventIDsWithTags());

        return new AggregateEvent(IntervalUtils.span(aggEvent1.span, ag2.span), aggEvent1.getType(), idsUnion, hashHitsUnion, taggedUnion, aggEvent1.getDescription(), aggEvent1.lod);
    }

    /**
     * get an AggregateEvent the same as this one but with the given eventIDs
     * removed from the list of tagged events
     *
     * @param unTaggedIDs
     *
     * @return a new Aggregate event that is the same as this one but with the
     *         given event Ids removed from the list of tagged ids, or, this
     *         AggregateEvent if no event ids would be removed
     */
    public AggregateEvent withTagsRemoved(Set<Long> unTaggedIDs) {
        Sets.SetView<Long> stillTagged = Sets.difference(tagged, unTaggedIDs);
        if (stillTagged.size() < tagged.size()) {
            return new AggregateEvent(span, type, eventIDs, hashHits, stillTagged.immutableCopy(), description, lod);
        }
        return this; //no change
    }

    /**
     * get an AggregateEvent the same as this one but with the given eventIDs
     * added to the list of tagged events if there are part of this Aggregate
     *
     * @param taggedIDs
     *
     * @return a new Aggregate event that is the same as this one but with the
     *         given event Ids added to the list of tagged ids, or, this
     *         AggregateEvent if no event ids would be added
     */
    public AggregateEvent withTagsAdded(Set<Long> taggedIDs) {
        Sets.SetView<Long> taggedIdsInAgg = Sets.intersection(eventIDs, taggedIDs);//events that are in this aggregate and (newly) marked as tagged
        if (taggedIdsInAgg.size() > 0) {
            Sets.SetView<Long> notYetIncludedTagged = Sets.difference(taggedIdsInAgg, tagged); // events that are tagged, but not already marked as tagged in this Agg
            if (notYetIncludedTagged.size() > 0) {
                return new AggregateEvent(span, type, eventIDs, hashHits, Sets.union(tagged, taggedIdsInAgg).immutableCopy(), description, lod);
            }
        }

        return this;    //no change
    }
}<|MERGE_RESOLUTION|>--- conflicted
+++ resolved
@@ -28,11 +28,7 @@
 import org.sleuthkit.autopsy.timeline.zooming.DescriptionLOD;
 
 /**
-<<<<<<< HEAD
  * Represents a set of other (TimeLineEvent) events aggregated together. All the
-=======
- * An event that represent a set of other events aggregated together. All the
->>>>>>> d5bf4c5e
  * sub events should have the same type and matching descriptions at the
  * designated 'zoom level'.
  */
@@ -87,12 +83,9 @@
         this.lod = lod;
     }
 
-<<<<<<< HEAD
-=======
     /**
      * @return the actual interval from the first event to the last event
      */
->>>>>>> d5bf4c5e
     public Interval getSpan() {
         return span;
     }
