--- conflicted
+++ resolved
@@ -40,12 +40,10 @@
             <fileset dir="${thirdparty.dir}/Tesseract-OCR"/>
         </copy>
             
-<<<<<<< HEAD
         <!--Copy Plaso to release-->
         <copy todir="${basedir}/release/plaso" >
             <fileset dir="${thirdparty.dir}/plaso"/>
         </copy>    
-=======
         <!--Copy GStreamer to release-->
         <copy todir="${basedir}/release/gstreamer" >
             <fileset dir="${thirdparty.dir}/gstreamer"/>
@@ -63,7 +61,6 @@
         <unzip src="${gstreamer-base-path}/x86/lib/gstreamer-1.0/libgstlibav.zip"
                dest="${gstreamer-base-path}/x86/lib/gstreamer-1.0/"/>
         <delete file="${gstreamer-base-path}/x86/lib/gstreamer-1.0/libgstlibav.zip" />
->>>>>>> 6550d7f6
 
         <!--Copy other jars-->
         <copy file="${thirdparty.dir}/rejistry/Rejistry-1.0-SNAPSHOT.jar" todir="${ext.dir}" />
