--- conflicted
+++ resolved
@@ -1,9 +1,5 @@
 #Updated by build script
-<<<<<<< HEAD
-#Wed, 19 Dec 2018 18:37:27 +0100
-=======
 #Thu, 14 Feb 2019 12:49:34 +0100
->>>>>>> 792864e2
 LBL_splash_window_title=Starting Autopsy
 SPLASH_HEIGHT=314
 SPLASH_WIDTH=538
