--- conflicted
+++ resolved
@@ -434,48 +434,30 @@
      * @return The normalized path or the empty string if the path cannot be
      *         normalized or should be ignored.
      */
-<<<<<<< HEAD
-    private static String normalizePath(String filePath) {
+    private String normalizePath(String filePath) {
         if (filePath == null) {
             return ""; //NON-NLS
         }
         String path = filePath.trim();
 
-        // strip C: and \??\C:
-        if (path.contains(":")) { //NON-NLS
-            path = path.substring(filePath.indexOf(':') + 1); //NON-NLS
-        }
-
         // change slash direction
-        path = path.replaceAll("\\\\", "/"); //NON-NLS
+        path = path.replaceAll("\\\\", "/");
         path = path.toLowerCase();
-
-        path = path.replaceAll("/systemroot/", "/windows/"); //NON-NLS
-=======
-    private String normalizePath(String filePath) {
-        if (filePath == null)
-            return "";
-        
-        filePath = filePath.trim();
-        // change slash direction
-        filePath = filePath.replaceAll("\\\\", "/");
-        filePath = filePath.toLowerCase();
         
         // \??\c:\windows ...
-        if ((filePath.length() > 4) && (filePath.startsWith("/??/"))) {
-            filePath = filePath.substring(4);
+        if ((path.length() > 4) && (path.startsWith("/??/"))) {
+            path = path.substring(4);
         }
         
         // strip C: 
-        if (filePath.contains(":")) {
-            int index = filePath.indexOf(":");
-            if (index+1 < filePath.length())
-                filePath = filePath.substring(index + 1);
-        }
-        
-        
-        filePath = filePath.replaceAll("/systemroot/", "/windows/");
->>>>>>> 4df825e5
+        if (path.contains(":")) {
+            int index = path.indexOf(":");
+            if (index+1 < path.length())
+                path = path.substring(index + 1);
+        }
+                
+        path = path.replaceAll("/systemroot/", "/windows/");
+
         // catches 1 type of file in cmdline
         path = path.replaceAll("%systemroot%", "/windows/"); //NON-NLS
         path = path.replaceAll("/device/", ""); //NON-NLS
@@ -483,13 +465,10 @@
         // example: \Device\clfs\Device\HarddiskVolume2\Users\joe\AppData\Local\Microsoft\Windows\UsrClass.dat{e15d4b01-1598-11e8-93e6-080027b5e733}.TM
         if (path.contains("/harddiskvolume")) { //NON-NLS
             // 16 advances beyond harddiskvolume and the number
-<<<<<<< HEAD
-            path = path.substring(path.indexOf("/harddiskvolume") + 16); //NON-NLS
-=======
-            int index = filePath.indexOf("/harddiskvolume");
-            if (index+16 < filePath.length())
-                filePath = filePath.substring(index + 16);
->>>>>>> 4df825e5
+            int index = path.indexOf("/harddiskvolume"); //NON-NLS
+            if (index+16 < path.length()) {
+                path = path.substring(index + 16);
+            }
         }
 
         // no point returning these. We won't map to them
@@ -550,51 +529,19 @@
         // read the first line from the text file
         try (BufferedReader br = new BufferedReader(new FileReader(outputFile))) {
             String line;
-            while ((line = br.readLine()) != null) {
-<<<<<<< HEAD
-
-                String TAG = "Command line : "; //NON-NLS
-                if (line.startsWith(TAG)) {
-
-                    if (line.length() > TAG.length()) {
-                        String file_path;
-
-                        // Command line : "C:\Program Files\VMware\VMware Tools\vmacthlp.exe"
-                        // grab whats inbetween the quotes
-                        if (line.charAt(TAG.length()) == '\"') { //NON-NLS
-                            file_path = line.substring(TAG.length() + 1);
-                            if (file_path.contains("\"")) { //NON-NLS
-                                file_path = file_path.substring(0, file_path.indexOf('\"')); //NON-NLS
-                            }
-                        } // Command line : C:\WINDOWS\system32\csrss.exe ObjectDirectory=\Windows SharedSection=1024,3072,512
-                        // grab everything before the next space - we don't want arguments
-                        else {
-                            file_path = line.substring(TAG.length());
-                            if (file_path.contains(" ")) { //NON-NLS
-                                file_path = file_path.substring(0, file_path.indexOf(' ')); //NON-NLS
-                            }
-                        }
-                        fileSet.add(normalizePath(file_path));
-                    }
-                } // 0x4a680000     0x5000     0xffff \??\C:\WINDOWS\system32\csrss.exe
-                // 0x7c900000    0xb2000     0xffff C:\WINDOWS\system32\ntdll.dll
-                else if (line.startsWith("0x") && line.length() > 33) { //NON-NLS
-=======
-                 
+            while ((line = br.readLine()) != null) {                 
                 // we skip the Command Line entries because that data
                 // is also in the 0x lines (and is more likely to have a full path there.
                 
                 // 0x4a680000     0x5000     0xffff \??\C:\WINDOWS\system32\csrss.exe
                 // 0x7c900000    0xb2000     0xffff C:\WINDOWS\system32\ntdll.dll
                 if (line.startsWith("0x") && line.length() > 33) {
->>>>>>> 4df825e5
                     // These lines do not have arguments
                     String file_path = line.substring(33);
                     fileSet.add(normalizePath(file_path));
                 }
             }
         } catch (IOException ex) {
-<<<<<<< HEAD
             errorMsgs.add(Bundle.VolatilityProcessor_errorMessage_outputParsingError("dlllist"));
             /*
              * Log the exception as well as add it to the error messages, to
@@ -603,38 +550,6 @@
             logger.log(Level.SEVERE, Bundle.VolatilityProcessor_errorMessage_outputParsingError("dlllist"), ex);
         }
         return fileSet;
-=======
-            String msg = "Error parsing dlllist output";
-            logger.log(Level.SEVERE, msg, ex);
-            errorMsgs.add(msg);
-        } 
-        return fileSet;     
-    }
-    
-   private Set<String> parseFilescan(File PluginFile) {
-        String line;
-        Set<String> fileSet = new HashSet<>();
-        try {
-             BufferedReader br = new BufferedReader(new FileReader(PluginFile));
-             // read the first line from the text file
-             while ((line = br.readLine()) != null) {
-                try {
-                    if (line.length() < 41)
-                        continue;
-                    String file_path = line.substring(41);
-                    fileSet.add(normalizePath(file_path));
-                } catch (StringIndexOutOfBoundsException ex) {
-                  // TO DO  Catch exception
-                }
-            }    
-             br.close();
-        } catch (IOException ex) { 
-            String msg = "Error parsing filescan output";
-            logger.log(Level.SEVERE, msg, ex);
-            errorMsgs.add(msg);
-        } 
-        return fileSet;     
->>>>>>> 4df825e5
     }
 
     private Set<String> parseCmdlineOutput(File outputFile) {
@@ -644,13 +559,9 @@
             String line;
             while ((line = br.readLine()) != null) {
                 if (line.length() > 16) {
-<<<<<<< HEAD
+
                     String TAG = "Command line : "; //NON-NLS
-                    if (line.startsWith(TAG)) {
-=======
-                    String TAG = "Command line : ";
                     if ((line.startsWith(TAG)) && line.length() > TAG.length() + 1) {
->>>>>>> 4df825e5
                         String file_path;
 
                         // Command line : "C:\Program Files\VMware\VMware Tools\vmacthlp.exe"
@@ -725,12 +636,11 @@
                 // 0x000000000969a020 notepad.exe        3604   3300 0x16d40340 2018-01-12 14:41:16 UTC+0000  
                 if (line.startsWith("0x") == false) { //NON-NLS
                     continue;
-<<<<<<< HEAD
-                }
-=======
-                if (line.length() < 37)
-                    continue;
->>>>>>> 4df825e5
+                }
+                else if (line.length() < 37) {
+                    continue;
+                }
+
                 String file_path = line.substring(19, 37);
                 file_path = normalizePath(file_path);
 
@@ -795,12 +705,11 @@
                 // 0x09adf980 svchost.exe            1368 True   True   False    True   True  True    True
                 if (line.startsWith("0x") == false) { //NON-NLS
                     continue;
-<<<<<<< HEAD
-                }
-=======
-                if (line.length() < 34)
-                    continue;
->>>>>>> 4df825e5
+                }
+                else if (line.length() < 34) {
+                    continue;
+                }
+
                 String file_path = line.substring(11, 34);
                 file_path = normalizePath(file_path);
 
@@ -824,28 +733,18 @@
     private Set<String> parsePstreeOutput(File outputFile) {
         String line;
         Set<String> fileSet = new HashSet<>();
-<<<<<<< HEAD
+
         try (BufferedReader br = new BufferedReader(new FileReader(outputFile))) {
             // read the first line from the text file
             while ((line = br.readLine()) != null) {
                 //  ... 0x897e5020:services.exe                           772    728     15    287 2017-12-07 14:05:35 UTC+000
-                String file_path;
-                String TAG = ":";
-                if (line.contains(TAG)) {
-                    file_path = line.substring(line.indexOf(':') + 1, 52); //NON-NLS
-=======
-        try {
-             BufferedReader br = new BufferedReader(new FileReader(PluginFile));
-             // read the first line from the text file
-             while ((line = br.readLine()) != null) {
-                 //  ... 0x897e5020:services.exe                           772    728     15    287 2017-12-07 14:05:35 UTC+000
                 String TAG = ":";
                 if (line.contains(TAG)) {
                     int index = line.indexOf(TAG);
-                    if (line.length() < 52 || index + 1 >= 52)
+                    if (line.length() < 52 || index + 1 >= 52) {
                         continue;
-                    String file_path = line.substring(line.indexOf(TAG) + 1, 52);
->>>>>>> 4df825e5
+                    }
+                    String file_path = line.substring(line.indexOf(':') + 1, 52); //NON-NLS
                     file_path = normalizePath(file_path);
 
                     // ignore system, it's not really a path
@@ -866,33 +765,20 @@
         return fileSet;
     }
 
-    private Set<String> parseSvcscanOutput(File outputFile) {
+    private Set<String> parseSvcscanOutput(File PluginFile) {
         String line;
         Set<String> fileSet = new HashSet<>();
-        try (BufferedReader br = new BufferedReader(new FileReader(outputFile))) {
-            // read the first line from the text file
-            while ((line = br.readLine()) != null) {
+        try {
+             BufferedReader br = new BufferedReader(new FileReader(PluginFile));
+             // read the first line from the text file
+             while ((line = br.readLine()) != null) {
                 String file_path;
-<<<<<<< HEAD
-                String TAG = "Binary Path: "; //NON-NLS
-                if (line.startsWith(TAG)) {
-                    switch (line.charAt(TAG.length())) {
-                        // Binary Path: -
-                        case '\"': //NON-NLS
-                            file_path = line.substring(TAG.length() + 1);
-                            if (file_path.contains("\"")) { //NON-NLS
-                                file_path = file_path.substring(0, file_path.indexOf('\"')); //NON-NLS
-                            }
-                            break;
-                        // Command line : C:\Windows\System32\svchost.exe -k LocalSystemNetworkRestricted
-                        case '-':
-=======
                 String TAG = "Binary Path: ";
                 if (line.startsWith(TAG) && line.length() > TAG.length()+1) {
                     if (line.charAt(TAG.length()) == '\"') {
                         file_path = line.substring(TAG.length()+1);
                         if (file_path.contains("\"")) {
-                            file_path = file_path.substring(0, file_path.indexOf("\""));
+                            file_path = file_path.substring(0, file_path.indexOf('\"'));
                         }
                     }
                     // Binary Path: -
@@ -903,39 +789,26 @@
                     else {
                         file_path = line.substring(TAG.length());
                         if (file_path.contains(" ")) {
-                            file_path = file_path.substring(0, file_path.indexOf(" "));
+                            file_path = file_path.substring(0, file_path.indexOf(' '));
                         }
                         // We can't do anything with driver entries
                         if (file_path.startsWith("\\Driver\\")) {
                             continue;
                         }
                         else if (file_path.startsWith("\\FileSystem\\")) {
->>>>>>> 4df825e5
                             continue;
-                        default:
-                            file_path = line.substring(TAG.length());
-                            if (file_path.contains(" ")) { //NON-NLS
-                                file_path = file_path.substring(0, file_path.indexOf(' '));
-                            }   // We can't do anything with driver entries
-                            if (file_path.startsWith("\\Driver\\")) { //NON-NLS
-                                continue;
-                            } else if (file_path.startsWith("\\FileSystem\\")) { //NON-NLS
-                                continue;
-                            }
-                            break;
+                        }
                     }
                     fileSet.add(normalizePath(file_path));
                 }
-            }
-        } catch (IOException ex) {
-            errorMsgs.add(Bundle.VolatilityProcessor_errorMessage_outputParsingError("svcscan"));
-            /*
-             * Log the exception as well as add it to the error messages, to
-             * ensure that the stack trace is not lost.
-             */
-            logger.log(Level.SEVERE, Bundle.VolatilityProcessor_errorMessage_outputParsingError("svcscan"), ex);
-        }
-        return fileSet;
+             }    
+             br.close();
+        } catch (IOException ex) { 
+            String msg = "Error parsing svcscan output";
+            logger.log(Level.SEVERE, msg, ex);
+            errorMsgs.add(msg);
+        } 
+        return fileSet;     
     }
 
     /**
