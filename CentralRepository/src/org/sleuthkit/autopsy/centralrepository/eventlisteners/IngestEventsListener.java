/*
 * Central Repository
 *
 * Copyright 2015-2017 Basis Technology Corp.
 * Contact: carrier <at> sleuthkit <dot> org
 *
 * Licensed under the Apache License, Version 2.0 (the "License");
 * you may not use this file except in compliance with the License.
 * You may obtain a copy of the License at
 *
 *     http://www.apache.org/licenses/LICENSE-2.0
 *
 * Unless required by applicable law or agreed to in writing, software
 * distributed under the License is distributed on an "AS IS" BASIS,
 * WITHOUT WARRANTIES OR CONDITIONS OF ANY KIND, either express or implied.
 * See the License for the specific language governing permissions and
 * limitations under the License.
 */
package org.sleuthkit.autopsy.centralrepository.eventlisteners;

import java.beans.PropertyChangeEvent;
import java.beans.PropertyChangeListener;
import static java.lang.Boolean.FALSE;
import java.util.ArrayList;
import java.util.Collection;
import java.util.LinkedHashSet;
import java.util.List;
import java.util.logging.Level;
import java.util.stream.Collectors;
import org.openide.util.NbBundle;
import org.sleuthkit.autopsy.casemodule.Case;
import org.sleuthkit.autopsy.casemodule.services.Blackboard;
import org.sleuthkit.autopsy.coreutils.Logger;
import org.sleuthkit.autopsy.ingest.IngestManager;
import org.sleuthkit.autopsy.ingest.IngestServices;
import org.sleuthkit.autopsy.ingest.ModuleDataEvent;
import org.sleuthkit.autopsy.centralrepository.datamodel.EamArtifact;
import org.sleuthkit.autopsy.centralrepository.datamodel.EamArtifactUtil;
import org.sleuthkit.autopsy.centralrepository.datamodel.EamDbException;
import org.sleuthkit.datamodel.AbstractFile;
import org.sleuthkit.datamodel.BlackboardArtifact;
import org.sleuthkit.datamodel.BlackboardAttribute;
import org.sleuthkit.datamodel.TskCoreException;
import org.sleuthkit.autopsy.centralrepository.datamodel.EamDb;

/**
 * Listen for ingest events and update entries in the Central Repository
 * database accordingly
 */
public class IngestEventsListener {

    private static final Logger LOGGER = Logger.getLogger(EamArtifact.class.getName());

    final Collection<String> addedCeArtifactTrackerSet = new LinkedHashSet<>();

    private final PropertyChangeListener pcl1 = new IngestModuleEventListener();
    private final PropertyChangeListener pcl2 = new IngestJobEventListener();

    /*
     * Add all of our Ingest Event Listeners to the IngestManager Instance.
     */
    public void installListeners() {
        IngestManager.getInstance().addIngestModuleEventListener(pcl1);
        IngestManager.getInstance().addIngestJobEventListener(pcl2);
    }

    /*
     * Remove all of our Ingest Event Listeners from the IngestManager Instance.
     */
    public void uninstallListeners() {
        IngestManager.getInstance().removeIngestModuleEventListener(pcl1);
        IngestManager.getInstance().removeIngestJobEventListener(pcl2);
    }

    private class IngestModuleEventListener implements PropertyChangeListener {

        @Override
        public void propertyChange(PropertyChangeEvent evt) {
            EamDb dbManager = EamDb.getInstance();
            switch (IngestManager.IngestModuleEvent.valueOf(evt.getPropertyName())) {
                case DATA_ADDED: {
                    if (!EamDb.isEnabled()) {
                        return;
                    }

                    final ModuleDataEvent mde = (ModuleDataEvent) evt.getOldValue();
                    Collection<BlackboardArtifact> bbArtifacts = mde.getArtifacts();
                    if (null == bbArtifacts) {
                        LOGGER.log(Level.WARNING, "Error getting artifacts from Module Data Event. getArtifacts() returned null.");
                        return;
                    }
                    List<EamArtifact> eamArtifacts = new ArrayList<>();
                    try {
                        for (BlackboardArtifact bbArtifact : bbArtifacts) {
                            // eamArtifact will be null OR a EamArtifact containing one EamArtifactInstance.
<<<<<<< HEAD
                            EamArtifact eamArtifact = EamArtifactUtil.fromBlackboardArtifact(bbArtifact, true, dbManager.getCorrelationTypes(), true);
                            if (null != eamArtifact) {
=======
                            List<EamArtifact> convertedArtifacts = EamArtifactUtil.fromBlackboardArtifact(bbArtifact, true, dbManager.getCorrelationTypes(), true);
                            for (EamArtifact eamArtifact : convertedArtifacts) {
>>>>>>> 989292b6
                                try {
                                    // Only do something with this artifact if it's unique within the job
                                    if (addedCeArtifactTrackerSet.add(eamArtifact.toString())) {
                                        // Was it previously marked as bad?
                                        // query db for artifact instances having this TYPE/VALUE and knownStatus = "Bad".
                                        // if gettKnownStatus() is "Unknown" and this artifact instance was marked bad in a previous case, 
                                        // create TSK_INTERESTING_ARTIFACT_HIT artifact on BB.
                                        List<String> caseDisplayNames = dbManager.getListCasesHavingArtifactInstancesKnownBad(eamArtifact.getCorrelationType(), eamArtifact.getCorrelationValue());
                                        if (!caseDisplayNames.isEmpty()) {
                                            postCorrelatedBadArtifactToBlackboard(bbArtifact,
                                                    caseDisplayNames);
                                        }
                                        eamArtifacts.add(eamArtifact);
                                    }
                                } catch (EamDbException ex) {
                                    LOGGER.log(Level.SEVERE, "Error counting known bad artifacts.", ex);
                                }
                            }
                        }
                    } catch (EamDbException ex) {
                        LOGGER.log(Level.SEVERE, "Error getting correlation types.", ex);
                    }
                    if (FALSE == eamArtifacts.isEmpty()) {
                        // send update to entperirse artifact manager db
                        Runnable r = new NewArtifactsRunner(eamArtifacts);
                        // TODO: send r into a thread pool instead
                        Thread t = new Thread(r);
                        t.start();
                    } // DATA_ADDED
                    break;
                }
            }
        }
    }

    private class IngestJobEventListener implements PropertyChangeListener {

        @Override
        public void propertyChange(PropertyChangeEvent evt) {
            switch (IngestManager.IngestJobEvent.valueOf(evt.getPropertyName())) {
                case DATA_SOURCE_ANALYSIS_COMPLETED: {
                    // clear the tracker to reduce memory usage
                    // @@@ This isnt' entirely accurate to do here.  We could have multiple
                    // ingest jobs at the same time
                    addedCeArtifactTrackerSet.clear();

                } // DATA_SOURCE_ANALYSIS_COMPLETED
                break;
            }
        }
    }

    @NbBundle.Messages({"IngestEventsListener.prevcases.text=Previous Cases",
        "IngestEventsListener.ingestmodule.name=Correlation Engine"})
    private void postCorrelatedBadArtifactToBlackboard(BlackboardArtifact bbArtifact, List<String> caseDisplayNames) {

        try {
            AbstractFile af = bbArtifact.getSleuthkitCase().getAbstractFileById(bbArtifact.getObjectID());

            String MODULE_NAME = Bundle.IngestEventsListener_ingestmodule_name();
            BlackboardArtifact tifArtifact = af.newArtifact(BlackboardArtifact.ARTIFACT_TYPE.TSK_INTERESTING_ARTIFACT_HIT);
            BlackboardAttribute att = new BlackboardAttribute(BlackboardAttribute.ATTRIBUTE_TYPE.TSK_SET_NAME, MODULE_NAME,
                    Bundle.IngestEventsListener_prevcases_text());
            BlackboardAttribute att2 = new BlackboardAttribute(BlackboardAttribute.ATTRIBUTE_TYPE.TSK_COMMENT, MODULE_NAME,
                    "Previous Case: " + caseDisplayNames.stream().distinct().collect(Collectors.joining(",", "", "")));
            tifArtifact.addAttribute(att);
            tifArtifact.addAttribute(att2);
            tifArtifact.addAttribute(new BlackboardAttribute(BlackboardAttribute.ATTRIBUTE_TYPE.TSK_ASSOCIATED_ARTIFACT, MODULE_NAME, bbArtifact.getArtifactID()));

            try {
                // index the artifact for keyword search
                Blackboard blackboard = Case.getCurrentCase().getServices().getBlackboard();
                blackboard.indexArtifact(tifArtifact);
            } catch (Blackboard.BlackboardException ex) {
                LOGGER.log(Level.SEVERE, "Unable to index blackboard artifact " + tifArtifact.getArtifactID(), ex); //NON-NLS
            }

            // fire event to notify UI of this new artifact
            IngestServices.getInstance().fireModuleDataEvent(new ModuleDataEvent(MODULE_NAME, BlackboardArtifact.ARTIFACT_TYPE.TSK_INTERESTING_ARTIFACT_HIT));
        } catch (TskCoreException ex) {
            LOGGER.log(Level.SEVERE, "Failed to create BlackboardArtifact.", ex); // NON-NLS
        } catch (IllegalStateException ex) {
            LOGGER.log(Level.SEVERE, "Failed to create BlackboardAttribute.", ex); // NON-NLS
        }
    }
}<|MERGE_RESOLUTION|>--- conflicted
+++ resolved
@@ -93,13 +93,8 @@
                     try {
                         for (BlackboardArtifact bbArtifact : bbArtifacts) {
                             // eamArtifact will be null OR a EamArtifact containing one EamArtifactInstance.
-<<<<<<< HEAD
-                            EamArtifact eamArtifact = EamArtifactUtil.fromBlackboardArtifact(bbArtifact, true, dbManager.getCorrelationTypes(), true);
-                            if (null != eamArtifact) {
-=======
                             List<EamArtifact> convertedArtifacts = EamArtifactUtil.fromBlackboardArtifact(bbArtifact, true, dbManager.getCorrelationTypes(), true);
                             for (EamArtifact eamArtifact : convertedArtifacts) {
->>>>>>> 989292b6
                                 try {
                                     // Only do something with this artifact if it's unique within the job
                                     if (addedCeArtifactTrackerSet.add(eamArtifact.toString())) {
