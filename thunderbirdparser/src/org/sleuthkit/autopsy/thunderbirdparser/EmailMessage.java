--- conflicted
+++ resolved
@@ -47,15 +47,9 @@
     private long id = -1L;
     private String messageID = "";
     private String inReplyToID = "";
-<<<<<<< HEAD
-    private List<String> references = null;
-    private String simplifiedSubject = "";
-    private boolean isReplySubject = false;
-=======
     private List<String> references = new ArrayList();
     private String simplifiedSubject = "";
     private boolean replySubject = false;
->>>>>>> 13d99eef
     private String messageThreadID = "";
 
     boolean hasAttachment() {
@@ -91,20 +85,12 @@
             this.subject = subject;
             if(subject.matches("^[R|r][E|e].*?:.*")) {
                 this.simplifiedSubject = subject.replaceAll("[R|r][E|e].*?:", "").trim();
-<<<<<<< HEAD
-                isReplySubject = true;
-=======
                 replySubject = true;
->>>>>>> 13d99eef
             } else {
                 this.simplifiedSubject = subject;
             }
         } else {
-<<<<<<< HEAD
-            this.simplifiedSubject = null;
-=======
             this.simplifiedSubject = "";
->>>>>>> 13d99eef
         }
     }
     
@@ -123,11 +109,7 @@
      * @return true if the original subject started with RE otherwise false.
      */
     boolean isReplySubject() {
-<<<<<<< HEAD
-        return isReplySubject;
-=======
         return replySubject;
->>>>>>> 13d99eef
     }
 
     String getHeaders() {
